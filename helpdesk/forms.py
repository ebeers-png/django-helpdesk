--- conflicted
+++ resolved
@@ -154,35 +154,11 @@
         label=_('Summary of the problem'),
     )
 
-<<<<<<< HEAD
-    submitter_email = forms.EmailField(
-        required=False,
-        label=_('Submitter E-Mail Address'),
-        widget=forms.TextInput(attrs={'class': 'form-control'}),
-        help_text=_('This e-mail address will receive copies of all public '
-                    'updates to this ticket.'),
-    )
-
     body = forms.CharField(
-        widget=forms.Textarea(attrs={'class': 'form-control', 'rows': 15}),
-        label=_('Description of Issue'),
-        required=True,
-    )
-
-    assigned_to = forms.ChoiceField(
-        widget=forms.Select(attrs={'class': 'form-control'}),
-        choices=(),
-        required=False,
-        label=_('Case owner'),
-        help_text=_('If you select an owner other than yourself, they\'ll be '
-                    'e-mailed details of this ticket immediately.'),
-=======
-    body = forms.CharField(
-        widget=forms.Textarea(attrs={'cols': 47, 'rows': 15}),
+        widget=forms.Textarea(attrs={'class': 'form-control'}),
         label=_('Description of your issue'),
         required=True,
         help_text=_('Please be as descriptive as possible and include all details'),
->>>>>>> 5b5de206
     )
 
     priority = forms.ChoiceField(
@@ -345,12 +321,13 @@
     submitter_email = forms.EmailField(
         required=False,
         label=_('Submitter E-Mail Address'),
-        widget=forms.TextInput(attrs={'size': '60'}),
+        widget=forms.TextInput(attrs={'class': 'form-control'}),
         help_text=_('This e-mail address will receive copies of all public '
                     'updates to this ticket.'),
     )
 
     assigned_to = forms.ChoiceField(
+        widget=forms.Select(attrs={'class': 'form-control'}),
         choices=(),
         required=False,
         label=_('Case owner'),
@@ -404,6 +381,7 @@
     Ticket Form creation for all users (public-facing).
     """
     submitter_email = forms.EmailField(
+        widget=forms.TextInput(attrs={'class': 'form-control'}),
         required=True,
         label=_('Your E-Mail Address'),
         help_text=_('We will e-mail you when your ticket is updated.'),
