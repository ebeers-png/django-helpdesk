"""
django-helpdesk - A Django powered ticket tracker for small enterprise.

(c) Copyright 2008 Jutda. All Rights Reserved. See LICENSE for details.

forms.py - Definitions of newforms-based forms for creating and maintaining
           tickets.
"""
from collections import defaultdict
import logging
from datetime import datetime, date, time
from decimal import Decimal
from operator import itemgetter

from click.termui import hidden_prompt_func
from django.core.exceptions import ObjectDoesNotExist, ValidationError
from django.core.validators import validate_email
from django import forms
from django.conf import settings
from django.utils.translation import ugettext_lazy as _
from django.contrib.auth import get_user_model
from django.utils import timezone
from django.shortcuts import get_object_or_404

from helpdesk.lib import safe_template_context, process_attachments
from helpdesk.models import (DependsOn, Ticket, Queue, FollowUp, IgnoreEmail, TicketCC,
                             CustomField, TicketDependency, UserSettings, KBItem, Tag,
                             FormType, KBCategory, KBIAttachment, is_extra_data, PreSetReply, EmailTemplate, clean_html)
from helpdesk import settings as helpdesk_settings
from helpdesk.email import create_ticket_cc
from helpdesk.decorators import list_of_helpdesk_staff
import re

<<<<<<< HEAD
from seed.models import Column, Cycle
=======
from seed.models import Column
from seed.utils.storage import get_media_url
>>>>>>> 2f9174db

logger = logging.getLogger(__name__)
User = get_user_model()

CUSTOMFIELD_TO_FIELD_DICT = {
    # Store the immediate equivalences here
    'boolean': forms.BooleanField,
    'date': forms.DateField,
    'time': forms.TimeField,
    'datetime': forms.DateTimeField,
    'email': forms.EmailField,
    'url': forms.URLField,
    'ipaddress': forms.GenericIPAddressField,
    'slug': forms.SlugField,
    'attachment': forms.FileField,
    # TODO Add foreignkey type here?
}

CUSTOMFIELD_DATE_FORMAT = "%Y-%m-%d"
CUSTOMFIELD_TIME_FORMAT = "%H:%M:%S"
CUSTOMFIELD_DATETIME_FORMAT = f"{CUSTOMFIELD_DATE_FORMAT} {CUSTOMFIELD_TIME_FORMAT}"


def _field_ordering(queryset):
    # ordering fields based on form_ordering
    # if form_ordering is None, field is sorted to end of list
    ordering = sorted(
        queryset.values('field_name', 'form_ordering'),
        key=lambda x: float('inf') if x['form_ordering'] is None else x['form_ordering']
    )
    ordering = [
        "e_%s" % field['field_name'] if is_extra_data(field['field_name'])
        else field['field_name']
        for field in ordering
    ]
    return ordering


class CustomFieldMixin(object):
    """
    Mixin that provides a method to turn CustomFields into an actual field
    """

    def customfield_to_field(self, field, instanceargs, kwargs={}):
        # Field is an object in CustomField, with attributes like field_name, label, help_text, etc
        # instanceargs dict is for the frontend display settings like max_length, the kind of form widget, etc
        # Use TextInput widget by default
        instanceargs['widget'] = forms.TextInput(attrs={'class': 'form-control'})
        # if-elif branches start with special cases
        if field.data_type is None:
            fieldclass = forms.NullBooleanField
        elif field.field_name == 'building_id' and kwargs.get('prepopulate', False):
            fieldclass = forms.CharField
            instanceargs['widget'] = PrepopulateFormInput(attrs={'class': 'form-control'})  
        elif field.data_type == 'varchar':
            fieldclass = forms.CharField
            instanceargs['max_length'] = field.max_length
        elif field.data_type == 'text':
            fieldclass = forms.CharField
            instanceargs['widget'] = forms.Textarea(attrs={'class': 'form-control'})
            instanceargs['max_length'] = field.max_length
        elif field.data_type == 'integer':
            fieldclass = forms.IntegerField
            instanceargs['widget'] = forms.NumberInput(attrs={'class': 'form-control'})
        elif field.data_type == 'decimal':
            fieldclass = forms.DecimalField
            instanceargs['decimal_places'] = field.decimal_places
            instanceargs['max_digits'] = field.max_length
            instanceargs['widget'] = forms.NumberInput(attrs={'class': 'form-control'})
        elif field.data_type == 'list':
            fieldclass = forms.ChoiceField
            choices = field.choices_as_array
            if field.empty_selection_list:
                choices.insert(0, ('', '---------'))
            instanceargs['choices'] = choices
            instanceargs['widget'] = forms.Select(attrs={'class': 'form-control'})
        elif field.data_type == 'key_value':
            num_widgets = 1
            if kwargs and kwargs.get('data'):
                prefix = ''
                if is_extra_data(field.field_name):
                    prefix = 'e_'
                regexp = prefix + re.escape(field.field_name) + r'_[0-9]*$'
                keys = list(filter(lambda k: re.match(regexp, k), kwargs['data'].keys()))
                num_widgets = len(keys) // 2 if keys else 1
            elif instanceargs and instanceargs.get('initial'):
                initial_value = instanceargs.get('initial')
                if isinstance(initial_value, dict):
                    num_widgets = len(initial_value)

            fieldclass = KeyValueField
            choices = field.choices_as_array
            if field.empty_selection_list:
                choices.insert(0, ('', '---------'))
            instanceargs['choices'] = choices
            instanceargs['num_widgets'] = num_widgets

            key_widget = forms.Select(attrs={'class': 'form-control'}, choices=choices)
            value_widget = forms.TextInput(attrs={'class': 'form-control'})

            instanceargs['key_widget'] = key_widget
            instanceargs['value_widget'] = value_widget

            instanceargs['key_field'] = forms.ChoiceField(choices=choices, widget=key_widget)
            instanceargs['value_field'] = forms.CharField(widget=value_widget)
        elif field.data_type == 'derived_column':
            fieldclass = forms.CharField
            instanceargs['widget'] = DerivedColumnInput(attrs={'class': 'form-control', 'data-form-id': self.form_id})
        else:
            # Try to use the immediate equivalences dictionary
            try:
                fieldclass = CUSTOMFIELD_TO_FIELD_DICT[field.data_type]
                # Change widgets for the following classes
                if fieldclass == forms.DateField:
                    instanceargs['widget'] = forms.DateInput(attrs={'class': 'form-control date-field', 'autocomplete': 'off'})
                elif fieldclass == forms.DateTimeField:
                    instanceargs['widget'] = forms.DateTimeInput(attrs={'class': 'form-control datetime-field', 'autocomplete': 'off'})
                elif fieldclass == forms.TimeField:
                    instanceargs['widget'] = forms.TimeInput(attrs={'class': 'form-control time-field', 'autocomplete': 'off'})
                elif fieldclass == forms.BooleanField:
                    instanceargs['widget'] = forms.CheckboxInput(attrs={'class': 'form-control'})
                elif fieldclass == forms.FileField:
                    instanceargs['widget'] = forms.FileInput(attrs={'class': 'form-control-file'})

            except KeyError:
                # The data_type was not found anywhere
                raise NameError("Unrecognized data_type %s" % field.data_type)

        # Disable dependent fields by default
<<<<<<< HEAD
        if field.parent_fields.all() or field.read_only:
=======
        if field.parent_fields.all() and not kwargs.get('edit', False):
>>>>>>> 2f9174db
            instanceargs['widget'].attrs['disabled'] = True

        if field.read_only:
            instanceargs['widget'].attrs['data-read-only'] = True

        # TODO change this
        if is_extra_data(field.field_name):
            self.fields['e_%s' % field.field_name] = fieldclass(**instanceargs)
        else:
            self.fields[field.field_name] = fieldclass(**instanceargs)


class PreviewWidget(forms.widgets.Textarea):
    template_name = "helpdesk/include/edit_md_preview.html"


class EditTicketForm(CustomFieldMixin, forms.ModelForm):

    class Meta:
        model = Ticket
        exclude = ('assigned_to', 'created', 'modified', 'status', 'on_hold', 'resolution', 'last_escalation',
                   'organization', 'ticket_form', 'beam_property', 'beam_taxlot', 'tags')

    class Media:
        js = ('helpdesk/js/init_due_date.js', 'helpdesk/js/init_datetime_classes.js', 'helpdesk/js/validate.js')

    def __init__(self, *args, **kwargs):
        """
        Add any custom fields that are defined to the form
        """
        super(EditTicketForm, self).__init__(*args, **kwargs)
        form_id = self.instance.ticket_form.pk
        extra_data = self.instance.extra_data

        # CustomField already excludes builtin_fields and SEED fields
        display_objects = CustomField.objects.filter(ticket_form=form_id).exclude(field_name='queue')

        # Manually add in queue, not doing so would show all queues
        queues = Queue.objects.filter(organization=self.instance.ticket_form.organization)
        setattr(self.fields['queue'], 'queryset', queues)

        # Disable and add help_text to the merged_to field on this form
        self.fields['merged_to'].disabled = True
        self.fields['merged_to'].help_text = _('This ticket is merged into the selected ticket.')

        # Don't disable dependent fields when editing an existing ticket
        kwargs['edit'] = True

        for display_data in display_objects:
            initial_value = None

            # if a built-in ticket field shouldn't be editable on this page, add its field name to this list to exclude it
            if is_extra_data(display_data.field_name):
                try:
                    initial_value = extra_data[display_data.field_name]
                    # Attempt to convert from fixed format string to date/time data type
                    if 'datetime' == display_data.data_type:
                        initial_value = datetime.strptime(initial_value, CUSTOMFIELD_DATETIME_FORMAT)
                    elif 'date' == display_data.data_type:
                        initial_value = datetime.strptime(initial_value, CUSTOMFIELD_DATE_FORMAT)
                    elif 'time' == display_data.data_type:
                        initial_value = datetime.strptime(initial_value, CUSTOMFIELD_TIME_FORMAT)
                    # If it is boolean field, transform the value to a real boolean instead of a string
                    elif 'boolean' == display_data.data_type:
                        if isinstance(initial_value, str):
                            initial_value = 'True' == initial_value
                except (KeyError, ValueError, TypeError):  # TicketCustomFieldValue.DoesNotExist,
                    # ValueError error if parsing fails, using initial_value = current_value.value
                    # TypeError if parsing None type
                    pass
                label = '%s (Required)' % display_data.label if display_data.required else display_data.label
                label = '%s (Paired with "%s" in BEAM)' % (label, display_data.column.display_name if display_data.column.display_name else display_data.column.column_name) if display_data.column else label
                instanceargs = {
                    'label': label,
                    'help_text': display_data.get_markdown(),
                    'required': display_data.required,
                    'initial': initial_value,
                }
                self.customfield_to_field(display_data, instanceargs, kwargs=kwargs)

            elif display_data.field_name in self.fields:
                if display_data.field_name == 'description':
                    self.fields[display_data.field_name].widget = PreviewWidget()

                # if a built-in ticket field shouldn't be editable on this page, add its field name to this list
                if display_data.field_name in ['attachment', 'cc_emails']:
                    self.fields[display_data.field_name].widget = forms.HiddenInput()
                else:
                    attrs = ['label', 'help_text', 'list_values', 'required', 'data_type']
                    for attr in attrs:
                        display_info = getattr(display_data, attr, None)
                        if display_info is not None and display_info != '':
                            if attr == 'help_text':
                                setattr(self.fields[display_data.field_name], attr, display_data.get_markdown())
                            elif attr == 'data_type':
                                if display_info == 'datetime' or display_info == 'time' or display_info == 'date':
                                    self.fields[display_data.field_name].widget.attrs.update({'autocomplete': 'off'})
                            elif attr == 'label':
                                label = '%s (Required)' % display_info if display_data.required else display_info
                                label = '%s (Paired with "%s" in BEAM)' % (label, display_data.column.display_name if display_data.column.display_name else display_data.column.column_name) \
                                    if display_data.column else label
                                setattr(self.fields[display_data.field_name], attr, label)
                            else:
                                setattr(self.fields[display_data.field_name], attr, display_info)

        display_list = list(display_objects.values_list('field_name', flat=True))
        for field_name in self.fields.keys():
            if field_name not in ['merged_to', 'secret_key', 'submitter_email', 'extra_data', 'queue',
                                  'kbitem', 'title'] and (
                    field_name not in display_list and field_name.replace('e_', '', 1) not in display_list):
                self.fields[field_name].widget = forms.HiddenInput()

        if 'title' not in display_list:
            setattr(self.fields['title'], 'required', False)
        self.fields['extra_data'].widget = forms.HiddenInput()

        self.order_fields(_field_ordering(display_objects))

    def clean(self):
        cleaned_data = super(EditTicketForm, self).clean()
        for field, value in cleaned_data.items():
            if field.startswith('e_'):
                field_name = field.replace('e_', '', 1)
                # Convert date/time data type to known fixed format string.
                if datetime is type(value):
                    value = value.strftime(CUSTOMFIELD_DATETIME_FORMAT)
                elif date is type(value):
                    value = value.strftime(CUSTOMFIELD_DATE_FORMAT)
                elif time is type(value):
                    value = value.strftime(CUSTOMFIELD_TIME_FORMAT)
                elif Decimal is type(value):
                    value = str(value)
                cleaned_data['extra_data'][field_name] = value
        return cleaned_data


class EditFollowUpForm(forms.ModelForm):
    comment = forms.CharField(widget=PreviewWidget, help_text=FollowUp.comment.field.help_text)

    class Meta:
        model = FollowUp
        exclude = ('date', 'user')

    def __init__(self, *args, **kwargs):
        """Filter for Tickets belonging to the current Org."""
        super(EditFollowUpForm, self).__init__(*args, **kwargs)

        t = kwargs['initial']['ticket'] if kwargs else Ticket.objects.filter(id=args[0]['ticket']).first()
        self.fields['ticket'].queryset = Ticket.objects.filter(queue__organization__id=t.queue.organization_id)


class EditKBCategoryForm(forms.ModelForm):
    error_css_class = 'text-danger'

    slug = forms.SlugField(help_text=KBCategory.slug.field.help_text)
    preview_description = forms.CharField(widget=PreviewWidget, label="Short description", help_text=KBCategory.preview_description.field.help_text)
    description = forms.CharField(widget=PreviewWidget, help_text=KBCategory.description.field.help_text)

    class Meta:
        model = KBCategory
        exclude = ('organization',)

    def __init__(self, action, *args, **kwargs):
        """
            Set slug field to read-only.
            Filter queues and forms by current org.
        """
        org = kwargs.pop('organization', None)
        super(EditKBCategoryForm, self).__init__(*args, **kwargs)

        if action == "edit":
            self.fields['slug'].disabled = True
            self.fields['slug'].required = False

        self.fields['queue'].queryset = Queue.objects.filter(organization=org)
        self.fields['forms'].queryset = FormType.objects.filter(organization=org)


class AttachmentFileInputWidget(forms.ClearableFileInput):
    template_name = 'helpdesk/include/attachment_input.html'


class ClearableFileInput(forms.ClearableFileInput):
    allow_multiple_selected = True # Must specify as of Django 3.2.19
    template_name = 'helpdesk/include/clearable_file_input.html'
    
class PrepopulateFormInput(forms.TextInput):
    template_name = 'helpdesk/include/prepopulate_form_input.html'

class DerivedColumnInput(forms.TextInput):
    template_name = 'helpdesk/include/derived_column_widget.html'


class EditKBItemForm(forms.ModelForm):

    class CategoryModelChoiceField(forms.ModelChoiceField):
        def label_from_instance(self, category):
            return "%s" % (category.name)

    category = CategoryModelChoiceField(queryset=KBCategory.objects)
    answer = forms.CharField(widget=PreviewWidget, label=KBItem.answer.field.verbose_name, help_text=KBItem.answer.field.help_text)

    AttachmentFormSet = forms.inlineformset_factory(
        KBItem,
        KBIAttachment,
        fields=('id', 'file',),
        widgets={'file': AttachmentFileInputWidget}
    )

    class Meta:
        model = KBItem
        exclude = ('voted_by', 'downvoted_by', 'votes', 'recommendations', 'last_updated','team')

    def __init__(self, *args, **kwargs):
        """
            Category field will only show category titles.
            Filter categories by current org.
            Prepoulate category field when creating a new article from a category's page.
        """
        org = kwargs.pop('organization', None)
        pk = kwargs.pop('pk', None)
        category = kwargs.pop('category', None)
        super(EditKBItemForm, self).__init__(*args, **kwargs)

        self.fields['category'].queryset = KBCategory.objects.filter(organization=org)
        self.fields['forms'].queryset = FormType.objects.filter(organization=org)
        if category:
            self.fields['category'].initial = category

        self.attachment_formset = self.AttachmentFormSet()
        self.form_empty = self.attachment_formset.empty_form

        initial_attach = []
        for attach in KBIAttachment.objects.filter(kbitem=pk).order_by('id'):
            initial_attach.append({
                'id': attach.id,
                'file': attach.file,
            })
        self.AttachmentFormSet.extra = len(initial_attach)
        self.attachment_formset.initial = initial_attach

        for form in self.attachment_formset.forms:
            form.fields['file'].widget.attrs.update({
                'url': get_media_url(form.initial['file'].name)})
            form.fields['file'].required = False


class MatchOnField(forms.MultiValueField):
    """
        Custom MultiValueField that creates num_widgets number of fields and widgets
        of the types specified in field_type and widget_type. These fields are
        available as a list, with a button below to add an additional field.
    """

    def __init__(self, num_widgets, field_type, widget_type, *args, **kwargs):
        self.fields = []
        self.widgets = []
        for i in range(num_widgets):
            self.fields.append(field_type)
            self.widgets.append(widget_type)
        self.widget = MatchOnWidget(widgets=self.widgets)
        super(MatchOnField, self).__init__(fields=self.fields, *args, **kwargs)

    def compress(self, values):
        return values


class MatchOnWidget(forms.widgets.MultiWidget):
    template_name = 'helpdesk/include/multi_text_input.html'

    def decompress(self, value):
        if value:
            return value
        return []


class KeyValueField(forms.MultiValueField):
    """
        Custom MultiValueField that creates num_widgets number of ChoiceField - TextField Pairs.
        These fields are available as a list, with a button below to add an additional field.
    """

    def __init__(self, choices, num_widgets, key_field, value_field, key_widget, value_widget, *args, **kwargs):
        self.fields = []
        self.widgets = []

        for i in range(num_widgets):
            self.fields += [key_field, value_field]
            self.widgets += [key_widget, value_widget]

        self.widget = KeyValueWidget(widgets=self.widgets)
        kwargs.pop('widget')
        super(KeyValueField, self).__init__(fields=self.fields, *args, **kwargs)

    def compress(self, values):
        if not values:
            return values
        i = 0
        output = {}
        while i < len(values):
            key, value = values[i], values[i + 1]
            output[key] = value
            i += 2
        return output


class KeyValueWidget(forms.widgets.MultiWidget):
    template_name = 'helpdesk/include/key_value_input.html'

    def decompress(self, value):
        # decompress expects the value for each widget to be in a list
        formatted = []
        if value:
            for k, v in value.items():
                formatted.append(k)
                formatted.append(v)
            return formatted
        return []


class EditQueueForm(forms.ModelForm):
    error_css_class = 'text-danger'

    # Django only recognizes the initial match_on fields at form creation.
    # These hidden fields aggregate the values of all match_on fields at submission time using JavaSript
    # See helpdesk/queue_list.html and helpdesk/include/multi_text_input.html
    agg_match_on = forms.JSONField(widget=forms.HiddenInput(), required=False)
    agg_match_on_addresses = forms.JSONField(widget=forms.HiddenInput(), required=False)
    match_on = MatchOnField(num_widgets=1, field_type=forms.CharField(), widget_type=forms.TextInput(), required=False)
    match_on_addresses = MatchOnField(num_widgets=1, field_type=forms.EmailField(), widget_type=forms.EmailInput(), required=False)

    slug = forms.SlugField()
    importer = forms.CharField(required=False, initial=None, label="Email address", help_text=Queue.importer.field.help_text)

    class OwnerModelChoiceField(forms.ModelChoiceField):
        def label_from_instance(self, user):
            if user.get_full_name():
                return "%s" % user.get_full_name()
            else:
                return "%s" % user.get_username()

    default_owner = OwnerModelChoiceField(queryset=User.objects, required=False)

    class Meta:
        model = Queue
        exclude = ('organization',)

    def __init__(self, action, *args, **kwargs):
        """
            Set slug and email address field to read-only.
            Set email address field to "None" if it is empty.
        """
        self.org = kwargs.pop('organization', None)
        super(EditQueueForm, self).__init__(*args, **kwargs)

        if action == "edit":
            self.fields['slug'].disabled = True
            self.fields['slug'].required = False

        self.fields['importer'].disabled = True
        self.fields['default_owner'].queryset = list_of_helpdesk_staff(self.org)

        if kwargs and kwargs['initial']:
            self.fields['match_on'] = MatchOnField(
                num_widgets=len(kwargs['initial']['match_on']) + 1,
                field_type=forms.CharField(), widget_type=forms.TextInput(),
                required=False,
                label=Queue.match_on.field.verbose_name,
                help_text=Queue.match_on.field.help_text
            )
            self.fields['match_on_addresses'] = MatchOnField(
                num_widgets=len(kwargs['initial']['match_on_addresses']) + 1,
                field_type=forms.EmailField(), widget_type=forms.EmailInput(),
                required=False,
                label=Queue.match_on_addresses.field.verbose_name,
                help_text=Queue.match_on_addresses.field.help_text
            )

    def clean(self):
        cleaned_data = super().clean()

        if cleaned_data['importer'] == '':
            cleaned_data['importer'] = None
        # Since organization is an excluded field, validating the unique_together
        # constraint of slugs must be done manually
        if 'slug' in cleaned_data and Queue.objects.filter(organization=self.org, slug=cleaned_data['slug']).exists():
            raise ValidationError({'slug': ["Queue with this slug already exists in this organization"]})

        return cleaned_data


class SearchableSelectWidget(forms.widgets.Select):
    template_name = 'helpdesk/include/searchable_select.html'


class EditFormTypeForm(forms.ModelForm):
    # error_css_class = 'text-danger'

    id = forms.IntegerField(widget = forms.HiddenInput)
    description = forms.CharField(widget=PreviewWidget, help_text=FormType.description.field.help_text, required=False)

    class BaseCustomFieldFormSet(forms.BaseInlineFormSet):

        class ColumnModelChoiceField(forms.ModelChoiceField):
            widget = SearchableSelectWidget

            def label_from_instance(self, column):
                display = column.display_name if column.display_name else column.column_name
                return "%s (%s)" % (display, column.table_name) + (' - Derived' if column.derived_column else '')

        def clean(self):
            # ticket_form is an excluded field, so must validate unique_together manually
            field_names = set()
            for form in self.forms:
                cleaned_data = form.cleaned_data

                if 'field_name' in cleaned_data and not cleaned_data['DELETE']:
                    # Detect duplicate field names within the form
                    before = len(field_names)
                    field_names.add(cleaned_data['field_name'])
                    after = len(field_names)

                    if before == after:  # or CustomField.objects.filter(field_name=cleaned_data['field_name'], ticket_form=self.ticket_form).exists():
                        raise ValidationError(["Custom Field with name \"" + cleaned_data['field_name'] + "\" already exists for this form."])

    CustomFieldFormSet = forms.inlineformset_factory(FormType, CustomField, formset=BaseCustomFieldFormSet,
        exclude=['choices_as_array', 'ticket_form', 'created', 'modified', 'objects', 'view_ordering'],
        widgets={'help_text': PreviewWidget}
    )

    class BaseDependsOnFormSet(forms.BaseInlineFormSet):
        class ParentModelChoiceField(forms.ModelChoiceField):
            widget = forms.Select

            def label_from_instance(self, custom_field):
                return custom_field.label if custom_field.label else custom_field.field_name

        def clean(self):
            super().clean()

        @staticmethod
        def clean_post_data(indx, post_data):
            sub_formset_post = {}
            for k, v in post_data.items():
                if f'customfield{indx}dependentfields' in k and '__prefix__' not in k:
                    new_key = k.replace('dependentfields', 'parent_fields').replace('_set', '')
                    new_key = new_key[new_key.index('parent_fields'):]
                    sub_formset_post[new_key] = v
            return sub_formset_post

    DependsOnFormSet = forms.inlineformset_factory(CustomField, DependsOn, formset=BaseDependsOnFormSet,
        fields=['id', 'parent', 'dependent', 'value', 'parent_help_text'],
        fk_name='dependent',
    )

    def _initialize_depends_on(self, form_indx, initial, queryset):
        depends_on = self.DependsOnFormSet(prefix=f'customfield{form_indx}dependentfields_set')
        depends_on.extra = len(initial)
        depends_on.initial = initial
        depends_on.formset_type = f'customfield_{form_indx}_dependent_fields'
        parent_field = EditFormTypeForm.BaseDependsOnFormSet.ParentModelChoiceField(queryset=queryset)
        prefix = f'customfield{form_indx}dependentfields_set-'
        for depends_on_index, form_depends_on in enumerate(depends_on.forms):
            form_depends_on.fields['parent'] = parent_field
            form_depends_on.fields['parent_help_text'].widget.attrs['style'] = 'height:40px'
            form_depends_on.fields['value'].widget.attrs['style'] = 'height:40px'
            form_depends_on.prefix = f'{prefix}{depends_on_index}'

        form_empty = depends_on.empty_form
        form_empty.fields['parent'] = parent_field
        form_empty.fields['parent_help_text'].widget.attrs['style'] = 'height:40px'
        form_empty.fields['value'].widget.attrs['style'] = 'height:40px'
        form_empty.prefix = f'{prefix}__prefix__'
        return depends_on, form_empty


    class Meta:
        model = FormType
        exclude = ('organization', 'created', 'updated',)

    def __init__(self, *args, **kwargs):
        """
        Set up formset for CustomField objects
        """
        self.org = kwargs.pop('organization', None)
        self.pk = kwargs.pop('pk', None)
        # self.ticket_form = kwargs.pop('ticket_form', None)
        initial_customfields_objs = kwargs.pop('initial_customfields', None)

        super().__init__(*args, **kwargs)

        self.fields['queue'].queryset = Queue.objects.filter(organization = self.org)
        column_queryset = Column.objects \
            .filter(organization_id=self.org) \
            .exclude(table_name='') \
            .exclude(table_name=None) \
            .order_by('column_name')
        
        self.fields['pull_cycle'].queryset = Cycle.objects.filter(organization_id=self.org) \
                                                        .exclude(supercycle__isnull=False) \
                                                        .order_by('end')

        self.copy_queryset = FormType.objects.filter(organization = self.org).exclude(pk=self.pk)

        self.customfield_formset = self.CustomFieldFormSet()

        if initial_customfields_objs:
            initial_customfields = []
            list_val_lens = []
            initial_depends_on = {}
            for cf in initial_customfields_objs:
                initial_customfields.append({
                    'id': cf.id,
                    'field_name': cf.field_name,
                    'label': cf.label,
                    'help_text': cf.help_text,
                    'data_type': cf.data_type,
                    'max_length': cf.max_length,
                    'decimal_places': cf.decimal_places,
                    'empty_selection_list': cf.empty_selection_list,
                    'list_values': cf.list_values,
                    'notifications': cf.notifications,
                    'form_ordering': cf.form_ordering,
                    'required': cf.required,
                    'staff': cf.staff,
                    'public': cf.public,
                    'column': cf.column,
                    'lookup': cf.lookup,
                    'read_only': cf.read_only
                })
                if cf.parent_fields.count():
                    initial_depends_on[cf.id] = [{
                        'id': dcf.id,
                        'parent': dcf.parent,
                        'dependent': cf.id,
                        'parent_help_text': dcf.parent_help_text,
                        'value': dcf.value
                    } for dcf in cf.parent_fields.all()]
                if cf.list_values:
                    list_val_lens.append(len(cf.list_values))
                else:
                    list_val_lens.append(0)

            self.CustomFieldFormSet.extra = len(initial_customfields)
            self.customfield_formset.initial = initial_customfields

            defaults = ['queue','submitter_email', 'contact_name', 'contact_email', 'title','description','building_name','building_address','building_id','pm_id','attachment','due_date','priority','cc_emails', 'empty']

            self.form_empty = self.customfield_formset.empty_form
            self.form_empty.fields['column'] = EditFormTypeForm.BaseCustomFieldFormSet.ColumnModelChoiceField(queryset=column_queryset, help_text=_('Select a derived column if the data type is derived column.'))
            self.form_empty.fields['agg_list_values'] = forms.JSONField(widget=forms.HiddenInput(), required=False)
            self.form_empty.fields['list_values'] = MatchOnField(num_widgets=1, field_type=forms.CharField(), widget_type=forms.TextInput(), required=False)
            self.form_empty.depends_on = self.DependsOnFormSet()
            self.form_empty.form_empty = self.form_empty.depends_on.empty_form

            for form_indx, form in enumerate(self.customfield_formset.forms):
                form.fields['column'] = EditFormTypeForm.BaseCustomFieldFormSet.ColumnModelChoiceField(queryset=column_queryset, help_text=_('Select a derived column if the data type is derived column.'))
                form.fields['agg_list_values'] = forms.JSONField(widget=forms.HiddenInput(), required=False)
                form.fields['list_values'] = MatchOnField(num_widgets=list_val_lens[form_indx] + 1, field_type=forms.CharField(), widget_type=forms.TextInput(), required=False)

                initial = initial_depends_on.get(form.initial['id'], [])
                depends_on_parent_queryset = initial_customfields_objs.exclude(id=form.initial['id'])
                form.depends_on, form.form_empty = self._initialize_depends_on(form_indx, initial, depends_on_parent_queryset)

                if form.initial and form.initial['field_name'] in defaults:
                    form.fields['field_name'].widget.attrs = {'readonly': True}
                    if form.initial['data_type'] in ['varchar', 'text']:
                        form.fields['data_type'].choices = (('varchar', _('Character (single line)')), ('text', _('Text (multi-line)')))
                    else:
                        form.fields['data_type'].widget.attrs = {'readonly': True, 'style': 'pointer-events: none;'}

        if args:
            self.CustomFieldFormSet.extra = int(args[0]['customfield_set-TOTAL_FORMS'])
            self.CustomFieldFormSet.form.base_fields['agg_list_values'] = forms.JSONField(widget=forms.HiddenInput(), required=False)
            for form in self.customfield_formset.forms:
                form.fields['agg_list_values'] = forms.JSONField(widget=forms.HiddenInput(), required=False)


class AbstractTicketForm(CustomFieldMixin, forms.Form):
    """
    Contain all the common code and fields between "TicketForm" and
    "PublicTicketForm". This Form is not intended to be used directly.
    """
    # TODO clean up form fields
    form_id = None
    form_title = None
    form_introduction = None
    form_queue = None
    hidden_fields = []
    parent_to_dependents = {}
    dependent_to_parents = {}
    view_only = False

    description = forms.CharField(
        widget=forms.Textarea(attrs={'class': 'form-control'})
    )

    queue = forms.ChoiceField(
        widget=forms.Select(attrs={'class': 'form-control'}),
        label=_('Queue'),
        required=True,
        choices=()
    )
    priority = forms.ChoiceField(
        widget=forms.Select(attrs={'class': 'form-control'}),
        choices=Ticket.PRIORITY_CHOICES,
        initial=getattr(settings, 'HELPDESK_PUBLIC_TICKET_PRIORITY', '3'),
        required=False
    )
    attachment = forms.FileField(
        widget=forms.FileInput(attrs={'class': 'form-control-file'}),
        required=False
    )
    # TODO add beam_property and beam_taxlot so they can be viewed on the staff-side ticket page

    class Media:
        js = ('helpdesk/js/init_due_date.js', 'helpdesk/js/init_datetime_classes.js', 'helpdesk/js/validate.js')

    def __init__(self, kbcategory=None, *args, **kwargs):
        self.form_id = kwargs.pop("form_id")
        super().__init__(*args, **kwargs)

        form = FormType.objects.get(pk=self.form_id)
        self.form_title = form.name
        self.form_introduction = form.get_markdown()
        self.form_queue = form.queue
        self.view_only = form.view_only
        if form.queue:
            del self.fields['queue']

        self.files = kwargs.get('files')

        if kbcategory:
            self.fields['kbitem'] = forms.ChoiceField(
                widget=forms.Select(attrs={'class': 'form-control'}),
                required=False,
                label=_('Knowledge Base Item'),
                choices=[(kbi.pk, kbi.title) for kbi in KBItem.objects.filter(category=kbcategory.pk, enabled=True)],
            )

        # Two-way map parents and dependents for use in the front-end
        self.parent_to_dependents = defaultdict(list)
        self.dependent_to_parents = defaultdict(list)

        def extra_data_name(field_name):
            if is_extra_data(field_name):
                return 'e_' + field_name
            else:
                return field_name

        for field in form.customfield_set.all():
            if hasattr(field, 'parent_fields'): # DependsOn instances where this field is the dependent
                parents = field.parent_fields.all()
                for parent in parents:
                    parent_data = {'field_name': extra_data_name(parent.parent.field_name), 'value': parent.value}
                    self.dependent_to_parents[extra_data_name(field.field_name)].append(parent_data)
            
            if hasattr(field, 'dependent_fields'): # DependsOn instances where this field is the parent
                dependents = field.dependent_fields.all()
                for dependent in dependents:
                    alert_text = f'{dependent.parent_help_text}' if dependent.parent_help_text else None
                    dependent_data = {
                        'field_name': extra_data_name(dependent.dependent.field_name), 
                        'value': dependent.value, 
                        'alert_text': alert_text
                    }
                    self.parent_to_dependents[extra_data_name(field.field_name)].append(dependent_data)

    def clean(self):
        cleaned_data = super(AbstractTicketForm, self).clean()
        
        # remove errors for dependent fields that were not visible
        for field in list(self.errors.keys()):
            errors = self.errors[field]
            required_error = any([error for error in errors if 'required' in error][0])
            parents = self.dependent_to_parents.get(field, None)
            if required_error and parents:
                required = True
                for parent in parents:
                    value = cleaned_data.get(parent['field_name'], None)
                    if isinstance(value, bool):
                        value = 'Yes' if value else 'No'

                    if value != parent['value']:
                        required = False

                if not required:
                    del self._errors[field]

        # for hidden fields required by helpdesk code, like description
        for field, type_ in self.hidden_fields:
            if 'e_%s' % field in self.errors:
                field = 'e_%s' % field
            if field in self.errors:
                cleaned_data[field] = '' if type_ in ['varchar', 'text', 'email'] else None
                del self._errors[field]

        form = FormType.objects.get(id=self.form_id)
        if form.queue:
            cleaned_data['queue'] = form.queue.id
        elif 'queue' in cleaned_data and cleaned_data['queue'] is None:  # if the queue field is missing from the form
            if self.fields['queue'].choices:
                queue_id = self.fields['queue'].choices[1][0]
                if Queue.objects.filter(id=int(queue_id)).first():
                    cleaned_data['queue'] = int(queue_id)
            else:
                queue = Queue.objects.filter(organization_id=form.organization.id).first()
                if queue:
                    cleaned_data['queue'] = queue.id

        # Clean up extra_data so it can go in json field
        for field in cleaned_data:
            if field.startswith('e_'):
                value = cleaned_data[field]
                if isinstance(value, datetime):
                    value = value.strftime(CUSTOMFIELD_DATETIME_FORMAT)
                elif isinstance(value, date):
                    value = value.strftime(CUSTOMFIELD_DATE_FORMAT)
                elif isinstance(value, time):
                    value = value.strftime(CUSTOMFIELD_TIME_FORMAT)
                elif isinstance(value, Decimal):
                    value = str(value)
                cleaned_data[field] = value

        # Reattach files since the attachment field will only parse the first one
        if self.files:
            for k, files in self.files.lists():
                cleaned_data[k] = files

        # Handle DC Pathway Selection Form
        if form.name == 'Pathway Selection':
            self.clean_dc_ps_form()

        # Handle DC Pathway Change Application Form
        if form.name == 'Pathway Change Application':
            self.clean_dc_pca_form()

        # Handle DC Delay of Compliance Request Form
        if form.name == 'Delay of Compliance Request':
            self.clean_dc_delay_of_compliance_form()

        if form.name == 'Building Performance Colorado Program Exemption Request':
            self.clean_co_exemption_request_form()

        if form.name == 'Benchmarking Reporting: Annual Waiver Request':
            self.clean_co_waiver_request_form()

        return cleaned_data

    def clean_dc_ps_form(self):
        if self.cleaned_data.get('e_pathway') == 'Alternative Compliance Pathway':
            # Check that e_backup_pathway, and attachment were provided
            fields = [
                ('e_backup_pathway', 'A Backup Pathway is required'),
                ('attachment', 'An attachment is required')
            ]
            for field in fields:
                if not self.cleaned_data.get(field[0]):
                    msg = forms.ValidationError(field[1] + ' if the Alternative Compliance Pathway is selected.')
                    self.add_error(field[0], msg)
        elif self.cleaned_data.get('e_pathway') == 'Standard Target Pathway':
            # check that there are is at least one attachment
            if not self.files.get('attachment'):
                msg = forms.ValidationError('Attachment(s) required if the Standard Target Pathway is selected.')
                self.add_error('attachment', msg)

    def clean_dc_pca_form(self):
        if self.cleaned_data.get('e_new_pathway') == 'Alternative Compliance Pathway':
            # Check that an attachment was provided
            if not self.cleaned_data.get('attachment'):
                self.add_error('attachment', forms.ValidationError('An Attachment is required if Alternative Compliance'
                                                                   ' Pathway is selected for New Pathway Selection'))

    def clean_dc_delay_of_compliance_form(self):
        # If extended_delay_for_QAH, check that attachment_1, type_affordable_housing, attachment_3 were provided
        if self.cleaned_data.get('e_extended_delay_for_QAH'):
            fields = [('e_attachment_1', 'Qualifying Affordable Housing Attachment is required '),
                      ('e_type_affordable_housing', 'Type of Affordable Housing option is required '),
                      ('e_attachment_3', 'Extended Delay Milestone Plan Attachment is required ')
                      ]
            for field in fields:
                if not self.cleaned_data.get(field[0]):
                    msg = forms.ValidationError(
                        field[1] + 'if Extended Delay for Qualified Affordable Housing is selected.')
                    self.add_error(field[0], msg)

    def clean_co_exemption_request_form(self):
        reason = ('4. More than half of the gross floor area used for manufacturing, industrial, '
                  + 'or agricultural purposes')
        industrial_property_types = ['Manufacturing/Industrial Plant', 'Energy/Power Station',
                                     'Other - Utility', 'Wastewater Treatment Plant']

        def to_float(value):
            valid_float = False
            if type(value) == str:
                value = value.replace(",", "")
            try:
                value = float(value)
                valid_float = True
            except Exception:
                pass
            return value, valid_float

        if self.cleaned_data.get('e_reason') == reason:
            property_gfa = self.cleaned_data.get('e_gsf')
            property_gfa, valid = to_float(property_gfa)
            if not valid:
                if property_gfa:
                    msg = forms.ValidationError('Need a number for Square Footage')
                else:
                    msg = forms.ValidationError('No Square Footage Provided')
                property_gfa = None
                self.add_error('e_gsf', msg)

            pairs = self.cleaned_data.get('e_calculator')
            if not pairs:
                self.add_error('e_calculator', forms.ValidationError('Floor Area by Property Type not provided'))

            industrial_area = 0
            for i, (key, value) in enumerate(pairs.items()):
                i += 1
                if not key:
                    self.add_error('e_calculator', forms.ValidationError(f'No Key Provided for Pair {i}'))
                if not value:
                    self.add_error('e_calculator', forms.ValidationError(f'No Value Provided for Pair {i}'))

                specific_sfa, valid_sfa = to_float(value)
                if not valid_sfa:
                    self.add_error('e_calculator', forms.ValidationError(f'Need a number for Pair {i}'))

                if key in industrial_property_types and valid_sfa:
                    industrial_area += specific_sfa

            if property_gfa and industrial_area <= (property_gfa / 2):
                msg = forms.ValidationError(f'Manufacturing, Industrial, or Agricultural Purpose Area '
                                            f'"{industrial_area} SqFt" is not greater than half the '
                                            f'Covered Building Gross Square Footage "{property_gfa} SqFt"')
                self.add_error('e_calculator', msg)

    def clean_co_waiver_request_form(self):
        if self.cleaned_data.get('e_reason') == '5) Meets a condition for financial hardship':
            # Check that an attachment was provided
            if not self.cleaned_data.get('e_financial_hardship'):
                self.add_error('e_financial_hardship',
                               forms.ValidationError('Please select a conditions for financial hardship'))

    def _get_attachment_fields(self, with_e=False):
        attachment_fields = []
        for field in self.fields:
            if isinstance(self.fields[field], forms.FileField):
                attachment_fields.append(field.replace('e_', '', 1) if
                                         (field.startswith('e_') and not with_e) else field)
        return attachment_fields

    def _create_ticket(self):
        kbitem = None
        if 'kbitem' in self.cleaned_data:
            kbitem = KBItem.objects.get(id=int(self.cleaned_data['kbitem']))

        extra_data = {}
        if 'extra_data' in self.cleaned_data:
            extra_data = self.cleaned_data['extra_data']

        for field, value in self.cleaned_data.items():
            if field.startswith('e_'):
                field_name = field.replace('e_', '', 1)
                extra_data[field_name] = value

        # Remove any attachment fields from extra_data. They will be stored in the first attachment
        attachment_fields = self._get_attachment_fields()
        extra_data = {k: v for k, v in extra_data.items() if k not in attachment_fields}

        ticket_form = FormType.objects.get(pk=self.form_id)
        queue = Queue.objects.get(id=int(self.cleaned_data['queue']))

        ticket = Ticket(
            # TODO Necessary fields
            ticket_form=ticket_form,  # self.cleaned_data['ticket_form'],
            # Default fields + kbitem
            title=self.cleaned_data.get('title', ''),
            submitter_email=self.cleaned_data.get('submitter_email', None),
            created=timezone.now(),
            status=Ticket.NEW_STATUS,
            queue=queue,
            description=self.cleaned_data.get('description', ''),
            priority=self.cleaned_data.get(
                'priority',
                getattr(settings, "HELPDESK_PUBLIC_TICKET_PRIORITY", "3")),
            due_date=self.cleaned_data.get(
                'due_date',
                getattr(settings, "HELPDESK_PUBLIC_TICKET_DUE_DATE", None)
            ) or None,
            kbitem=kbitem,
            # BEAM's default fields
            contact_name=self.cleaned_data.get('contact_name', None),
            contact_email=self.cleaned_data.get('contact_email', None),
            building_name=self.cleaned_data.get('building_name', None),
            building_address=self.cleaned_data.get('building_address', None),
            pm_id=self.cleaned_data.get('pm_id', None),
            building_id=self.cleaned_data.get('building_id', None),
            extra_data=extra_data
        )

        return ticket, queue

    def _create_follow_up(self, ticket, title, user=None):
        followup = FollowUp(ticket=ticket,
                            title=title,
                            date=timezone.now(),
                            public=True,
                            comment=self.cleaned_data.get('description', ''),)
        if user:
            followup.user = user
        return followup

    def _attach_files_to_follow_up(self, followup):
        files = []

        attachment_fields = self._get_attachment_fields(with_e=True)
        for field in attachment_fields:
            file_or_files = self.cleaned_data[field]
            if isinstance(file_or_files, list):
                for file in file_or_files:
                    files.append(file)
            elif file_or_files:
                files.append(file_or_files)

        if files:
            files = process_attachments(followup, files)
        return files

    @staticmethod
    def _send_messages(ticket, queue, followup, files, user=None):
        # Sent when a ticket is saved.
        context = safe_template_context(ticket)
        context['comment'] = followup.comment
        context['private'] = not followup.public

        roles = {'submitter': ('newticket_submitter', context),
                 'queue_new': ('newticket_cc_user', context),
                 'queue_updated': ('newticket_cc_user', context),
                 'cc_users': ('newticket_cc_user', context)}
        if followup.public:
            roles['cc_public'] = ('newticket_cc_public', context)
            roles['extra'] = ('newticket_cc_public', context)
        if ticket.assigned_to and ticket.assigned_to.usersettings_helpdesk.email_on_ticket_assign:
            roles['assigned_to'] = ('assigned_owner', context)

        ticket.send_ticket_mail(
            roles,
            organization=ticket.ticket_form.organization,
            fail_silently=True,
            files=files,
            source="new ticket",
            user=user
        )

    # TODO move this init
    def _add_form_custom_fields(self, staff_filter=None, public_filter=None, kwargs={}):
        if self.form_id is not None:
            if staff_filter:
                queryset = CustomField.objects.filter(ticket_form=self.form_id, staff=True)
                hidden_queryset = CustomField.objects.filter(ticket_form=self.form_id, staff=False)
            elif public_filter:
                queryset = CustomField.objects.filter(ticket_form=self.form_id, public=True)
                hidden_queryset = CustomField.objects.filter(ticket_form=self.form_id, public=False)
            else:
                queryset = CustomField.objects.filter(ticket_form=self.form_id)
                hidden_queryset = CustomField.objects.none()

            self.hidden_fields = list(hidden_queryset.values_list('field_name', 'data_type'))

            hidden_ticket_fields = []
            queryset_values = queryset.values_list('field_name', flat=True)
            for field_name in self.fields:
                if field_name not in queryset_values:
                    hidden_ticket_fields.append(field_name)
                    self.hidden_fields.append((field_name, ''))

            if self.form_queue:
                queryset = queryset.exclude(field_name='queue')
                
            if FormType.objects.get(pk=self.form_id).prepopulate:
                kwargs.update(prepopulate=True)

            for field in queryset:
                if field.field_name in self.fields:
                    if staff_filter and field.field_name == 'description':
                        self.fields['description'].widget = PreviewWidget()

                    attrs = ['label', 'help_text', 'list_values', 'required', 'data_type']
                    for attr in attrs:
                        display_info = getattr(field, attr, None)
                        if display_info is not None and display_info != '':
                            if attr == 'help_text':
                                setattr(self.fields[field.field_name], attr, field.get_markdown())
                            elif attr == 'data_type':
                                if display_info == 'datetime' or display_info == 'time' or display_info == 'date':
                                    self.fields[field.field_name].widget.attrs.update(
                                        {'autocomplete': 'off'})
                            else:
                                setattr(self.fields[field.field_name], attr, display_info)
                else:
                    instanceargs = {
                        'label': field.label,
                        'help_text': field.get_markdown(),
                        'required': field.required,
                    }
                    self.customfield_to_field(field, instanceargs, kwargs=kwargs)
            for field in hidden_queryset:
                if field.field_name not in self.fields:
                    self.customfield_to_field(field, {})
                if is_extra_data(field.field_name):
                    self.fields['e_%s' % field.field_name].widget = forms.HiddenInput()
                else:
                    self.fields[field.field_name].widget = forms.HiddenInput()

            for field_name in hidden_ticket_fields:
                if field_name == 'queue' and not self.form_queue:
                    pass  # option to select queue should always be available if a default is not set.
                elif field_name != 'assigned_to' and field_name != 'submitter_email':
                    self.fields[field_name].widget = forms.HiddenInput()

            self.order_fields(_field_ordering(queryset))

    def _add_cc_emails(self, ticket):
        """
        Given a ticket with the field 'cc_emails' that is a list of email strings, processes those strings
        and adds them to the list of Copied-To emails on the ticket.
        """
        # TODO add in check for HELPDESK_STAFF_ONLY_TICKET_CCS?
        if 'cc_emails' in self.cleaned_data:
            # Parse cc_emails for emails, should be separated by a space at least
            # Could be in format name <email> or simply <email> or email
            # re.findall splits up cc_emails into list of strings that matches regular expression
            emails = re.findall("([a-zA-Z0-9_.+-]+@[a-zA-Z0-9-]+\.[a-zA-Z0-9]{2,3})", self.cleaned_data['cc_emails'])
            valid_emails = []
            for email in emails:
                try:
                    validate_email(email)
                except ValidationError as e:
                    # Invalid email, don't add
                    pass
                else:
                    valid_emails.append(email)

            name_placeholder = [None] * len(valid_emails)
            emails = list(zip(name_placeholder, valid_emails))
            create_ticket_cc(ticket, emails)


class TicketForm(AbstractTicketForm):
    """
    Ticket Form creation for registered users.
    """
    submitter_email = forms.EmailField(
        required=False,
        label=_('Submitter E-Mail Address'),
        widget=forms.TextInput(attrs={'class': 'form-control', 'type': 'email'}),
        help_text=_('This e-mail address will receive copies of all public '
                    'updates to this ticket.'),
    )
    assigned_to = forms.ChoiceField(
        widget=(
            forms.Select(attrs={'class': 'form-control'})
            if not helpdesk_settings.HELPDESK_CREATE_TICKET_HIDE_ASSIGNED_TO
            else forms.HiddenInput()
        ),
        required=False,
        label=_('Case owner'),
        help_text=_('If you select an owner other than yourself, they\'ll be '
                    'e-mailed details of this ticket immediately.'),
        choices=()
    )

    def __init__(self, *args, **kwargs):
        """
        Add any custom fields that are defined to the form.
        """
        queue_choices = kwargs.pop("queue_choices")

        super().__init__(*args, **kwargs)
        self._add_form_custom_fields(staff_filter=True, kwargs=kwargs)

        if self.form_queue is None:
            self.fields['queue'].choices = queue_choices

        org = get_object_or_404(FormType, pk=self.form_id).organization
        assignable_users = list_of_helpdesk_staff(org)
        # TODO add back HELPDESK_STAFF_ONLY_TICKET_OWNERS setting
        """
        if helpdesk_settings.HELPDESK_STAFF_ONLY_TICKET_OWNERS:
            staff_ids = [u.id for u in assignable_users if is_helpdesk_staff(u, org=org)]
            assignable_users = assignable_users.filter(id__in=staff_ids)
        """
        assignable_users = assignable_users.order_by(User.USERNAME_FIELD)
        self.fields['assigned_to'].choices = [('', '--------')] + [
            (u.id, (u.get_full_name() or u.get_username())) for u in assignable_users]

    def save(self, user, form_id=None):
        """
        Writes and returns a Ticket() object
        """
        self.form_id = form_id
        ticket, queue = self._create_ticket()

        if self.cleaned_data['assigned_to']:
            try:
                u = User.objects.get(id=self.cleaned_data['assigned_to'])
                ticket.assigned_to = u
            except User.DoesNotExist:
                ticket.assigned_to = None
        elif queue.default_owner and not ticket.assigned_to:
            ticket.assigned_to = queue.default_owner

        ticket.save()  # saves so that CC'd emails can be added
        self._add_cc_emails(ticket)

        if self.cleaned_data['assigned_to']:
            title = _('Ticket Opened & Assigned to %(name)s') % {
                'name': ticket.get_assigned_to or _("<invalid user>")
            }
        else:
            title = _('Ticket Opened')
        followup = self._create_follow_up(ticket, title=title, user=user)
        followup.save()

        files = self._attach_files_to_follow_up(followup)
        self._send_messages(ticket=ticket,
                            queue=queue,
                            followup=followup,
                            files=files,
                            user=user)
        return ticket


class PublicTicketForm(AbstractTicketForm):
    """
    Ticket Form creation for all users (public-facing).
    """
    # TODO remove this, replace w/ contact email
    submitter_email = forms.EmailField(
        widget=forms.TextInput(attrs={'class': 'form-control', 'type': 'email'}),
        required=True,
        label=_('Your E-Mail Address'),
        help_text=_('We will e-mail you when your ticket is updated.'),
    )

    def __init__(self, hidden_fields=(), readonly_fields=(), *args, **kwargs):
        """
        Add any (non-staff) custom fields that are defined to the form
        """
        super(PublicTicketForm, self).__init__(*args, **kwargs)
        self._add_form_custom_fields(public_filter=True, kwargs=kwargs)

        # Hiding fields based on CustomField attributes has already been done; this is hiding based on kwargs
        for field in self.fields.keys():
            if field in hidden_fields:
                self.fields[field].widget = forms.HiddenInput()
            if field in readonly_fields:
                self.fields[field].disabled = True

        org = get_object_or_404(FormType, pk=self.form_id).organization
        public_queues = Queue.objects.filter(allow_public_submission=True, organization=org)

        if len(public_queues) == 0:
            logger.warning("There are no public queues defined - public ticket creation is impossible")

        if self.form_queue is None:
            self.fields['queue'].choices = [('', '--------')] + [
                (q.id, q.title) for q in public_queues]

    def save(self, user, form_id=None):
        """
        Writes and returns a Ticket() object
        """
        self.form_id = form_id
        ticket, queue = self._create_ticket()

        if queue.default_owner and not ticket.assigned_to:
            ticket.assigned_to = queue.default_owner

        ticket.save()
        self._add_cc_emails(ticket)

        followup = self._create_follow_up(
            ticket, title=_('Ticket Opened Via Web'), user=user)
        followup.save()

        files = self._attach_files_to_follow_up(followup)
        self._send_messages(ticket=ticket,
                            queue=queue,
                            followup=followup,
                            files=files)
        return ticket


class UserSettingsForm(forms.ModelForm):

    class Meta:
        model = UserSettings
        exclude = ['user', 'settings_pickled']


class EmailIgnoreForm(forms.ModelForm):

    class Meta:
        model = IgnoreEmail
        exclude = ['organization']

    def __init__(self, *args, **kwargs):
        """
            Set slug and email address field to read-only.
            Set email address field to "None" if it is empty.
        """
        if 'instance' in kwargs:
            instance = kwargs.get('instance', None)
            self.organization = instance.organization
        elif 'organization' in kwargs:
            self.organization = kwargs.pop('organization', None)

        super(EmailIgnoreForm, self).__init__(*args, **kwargs)

        if self.organization:
            self.fields['queues'].queryset = self.organization.queue_set.all()


class TagForm(forms.ModelForm):

    class Meta:
        model = Tag
        exclude = ['organization']

    def __init__(self, *args, **kwargs):
        if 'instance' in kwargs:
            instance = kwargs.get('instance', None)
            self.organization = instance.organization
        elif 'organization' in kwargs:
            self.organization = kwargs.pop('organization', None)

        super(TagForm, self).__init__(*args, **kwargs)


class PreSetReplyForm(forms.ModelForm):
    body = forms.CharField(widget=PreviewWidget, help_text=PreSetReply.body.field.help_text)

    class Meta:
        model = PreSetReply
        exclude = ['organization']

    def __init__(self, *args, **kwargs):
        if 'instance' in kwargs:
            instance = kwargs.get('instance', None)
            self.organization = instance.organization
        elif 'organization' in kwargs:
            self.organization = kwargs.pop('organization', None)

        super(PreSetReplyForm, self).__init__(*args, **kwargs)

        if self.organization:
            self.fields['queues'].queryset = self.organization.queue_set.all()


class EmailTemplateForm(forms.ModelForm):
    html = forms.CharField(widget=PreviewWidget, help_text=EmailTemplate.html.field.help_text)

    class Meta:
        model = EmailTemplate
        exclude = ['organization', 'locale']

    def __init__(self, *args, **kwargs):
        super(EmailTemplateForm, self).__init__(*args, **kwargs)
        self.fields['template_name'].disabled = True

    def clean_html(self):
        html = self.cleaned_data['html']
        html = clean_html(html)
        return html


class TicketCCForm(forms.ModelForm):
    """ Adds either an email address or helpdesk user as a CC on a Ticket. Used for processing POST requests. """

    class Meta:
        model = TicketCC
        exclude = ('ticket',)

    def __init__(self, *args, **kwargs):
        super(TicketCCForm, self).__init__(*args, **kwargs)

class TicketDependencyForm(forms.ModelForm):
    """ Adds a different ticket as a dependency for this Ticket """
    dependency_id = forms.IntegerField(label="Or, enter a ticket ID:")

    class Meta:
        model = TicketDependency
        exclude = ('ticket',)

    def __init__(self, *args, **kwargs):
        self.org = kwargs.pop('org', None)

        super(TicketDependencyForm, self).__init__(*args, **kwargs)

        self.fields['depends_on'].required = False
        self.fields['depends_on'].label = "Select a dependent ticket:"
        self.fields['dependency_id'].required = False
        if self.org:
            self.fields['depends_on'].queryset = Ticket.objects.filter(queue__organization=self.org)

    def clean(self):
        cleaned_data = super().clean()
        dependency_id = cleaned_data.get('dependency_id')
        depends_on = cleaned_data.get('depends_on')

        if not dependency_id and not depends_on:
            raise ValidationError(_('Please select a ticket from the dropdown or enter a ticket ID.'))
        if dependency_id and depends_on:
            raise ValidationError(_('Please select a ticket using only one of the options.'))

        if dependency_id and not depends_on:
            try:
                if self.org:
                    depends_on = Ticket.objects.get(id=dependency_id, queue__organization=self.org)
                else:
                    depends_on = Ticket.objects.get(id=dependency_id)
            except Ticket.DoesNotExist:
                raise ValidationError(_('Please enter a valid ticket ID.'))

        cleaned_data['depends_on'] = depends_on
        return cleaned_data


class MultipleTicketSelectForm(forms.Form):
    tickets = forms.ModelMultipleChoiceField(
        label=_('Tickets to merge'),
        queryset=Ticket.objects.filter(merged_to=None),
        widget=forms.SelectMultiple(attrs={'class': 'form-control'})
    )

    def clean_tickets(self):
        tickets = self.cleaned_data.get('tickets')
        if len(tickets) < 2:
            raise ValidationError(_('Please choose at least 2 tickets.'))
        if len(tickets) > 4:
            raise ValidationError(_('Impossible to merge more than 4 tickets...'))
        queues = tickets.order_by('queue').distinct().values_list('queue', flat=True)
        if len(queues) != 1:
            raise ValidationError(_('All selected tickets must share the same queue in order to be merged.'))
        return tickets<|MERGE_RESOLUTION|>--- conflicted
+++ resolved
@@ -31,12 +31,8 @@
 from helpdesk.decorators import list_of_helpdesk_staff
 import re
 
-<<<<<<< HEAD
 from seed.models import Column, Cycle
-=======
-from seed.models import Column
 from seed.utils.storage import get_media_url
->>>>>>> 2f9174db
 
 logger = logging.getLogger(__name__)
 User = get_user_model()
@@ -166,11 +162,7 @@
                 raise NameError("Unrecognized data_type %s" % field.data_type)
 
         # Disable dependent fields by default
-<<<<<<< HEAD
-        if field.parent_fields.all() or field.read_only:
-=======
-        if field.parent_fields.all() and not kwargs.get('edit', False):
->>>>>>> 2f9174db
+        if (field.parent_fields.all() and not kwargs.get('edit', False)) or field.read_only :
             instanceargs['widget'].attrs['disabled'] = True
 
         if field.read_only:
@@ -356,9 +348,10 @@
 class ClearableFileInput(forms.ClearableFileInput):
     allow_multiple_selected = True # Must specify as of Django 3.2.19
     template_name = 'helpdesk/include/clearable_file_input.html'
-    
+
 class PrepopulateFormInput(forms.TextInput):
     template_name = 'helpdesk/include/prepopulate_form_input.html'
+
 
 class DerivedColumnInput(forms.TextInput):
     template_name = 'helpdesk/include/derived_column_widget.html'
