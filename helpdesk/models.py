--- conflicted
+++ resolved
@@ -829,15 +829,11 @@
         elif level == 'public':
             followups = [f for f in self.followup_set.order_by('-date') if not is_helpdesk_staff(f.user)]
         else:
-<<<<<<< HEAD
             followup = self.followup_set.last()
             if followup:
                 return followup.date
             else:
                 return None
-=======
-            return self.followup_set.last()
->>>>>>> 598381d8
 
         if followups:
             return followups[0].date
