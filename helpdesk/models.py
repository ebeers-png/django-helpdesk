--- conflicted
+++ resolved
@@ -207,159 +207,6 @@
                     'Note: the new_ticket_cc and updated_ticket_cc work independently of this feature'),
     )
 
-<<<<<<< HEAD
-    email_box_type = models.CharField(
-        _('E-Mail Box Type'),
-        max_length=5,
-        choices=(('pop3', _('POP 3')), ('imap', _('IMAP')), ('local', _('Local Directory'))),
-        blank=True,
-        null=True,
-        help_text=_('E-Mail server type for creating tickets automatically '
-                    'from a mailbox - both POP3 and IMAP are supported, as well as '
-                    'reading from a local directory.'),
-    )
-
-    email_box_host = models.CharField(
-        _('E-Mail Hostname'),
-        max_length=200,
-        blank=True,
-        null=True,
-        help_text=_('Your e-mail server address - either the domain name or '
-                    'IP address. May be "localhost".'),
-    )
-
-    email_box_port = models.IntegerField(
-        _('E-Mail Port'),
-        blank=True,
-        null=True,
-        help_text=_('Port number to use for accessing e-mail. Default for '
-                    'POP3 is "110", and for IMAP is "143". This may differ on some '
-                    'servers. Leave it blank to use the defaults.'),
-    )
-
-    email_box_ssl = models.BooleanField(
-        _('Use SSL for E-Mail?'),
-        blank=True,
-        default=False,
-        help_text=_('Whether to use SSL for IMAP or POP3 - the default ports '
-                    'when using SSL are 993 for IMAP and 995 for POP3.'),
-    )
-
-    email_box_user = models.CharField(
-        _('E-Mail Username'),
-        max_length=200,
-        blank=True,
-        null=True,
-        help_text=_('Username for accessing this mailbox.'),
-    )
-
-    email_box_pass = models.CharField(
-        _('E-Mail Password'),
-        max_length=200,
-        blank=True,
-        null=True,
-        help_text=_('Password for the above username'),
-    )
-
-    email_box_imap_folder = models.CharField(
-        _('IMAP Folder'),
-        max_length=100,
-        blank=True,
-        null=True,
-        help_text=_('If using IMAP, what folder do you wish to fetch messages '
-                    'from? This allows you to use one IMAP account for multiple '
-                    'queues, by filtering messages on your IMAP server into separate '
-                    'folders. Default: INBOX. If the folder has spaces in the name, '
-                    'the name must be surrounded by quotation marks.'),
-    )
-
-    email_box_local_dir = models.CharField(
-        _('E-Mail Local Directory'),
-        max_length=200,
-        blank=True,
-        null=True,
-        help_text=_('If using a local directory, what directory path do you '
-                    'wish to poll for new email? '
-                    'Example: /var/lib/mail/helpdesk/'),
-    )
-
-    permission_name = models.CharField(
-        _('Django auth permission name'),
-        max_length=72,  # based on prepare_permission_name() pre-pending chars to slug
-        blank=True,
-        null=True,
-        editable=False,
-        help_text=_('Name used in the django.contrib.auth permission system'),
-    )
-
-    email_box_interval = models.IntegerField(
-        _('E-Mail Check Interval'),
-        help_text=_('How often do you wish to check this mailbox? (in Minutes)'),
-        blank=True,
-        null=True,
-        default='5',
-    )
-
-    email_box_last_check = models.DateTimeField(
-        blank=True,
-        null=True,
-        editable=False,
-        # This is updated by management/commands/get_mail.py.
-    )
-
-    socks_proxy_type = models.CharField(
-        _('Socks Proxy Type'),
-        max_length=8,
-        choices=(('socks4', _('SOCKS4')), ('socks5', _('SOCKS5'))),
-        blank=True,
-        null=True,
-        help_text=_('SOCKS4 or SOCKS5 allows you to proxy your connections through a SOCKS server.'),
-    )
-
-    socks_proxy_host = models.GenericIPAddressField(
-        _('Socks Proxy Host'),
-        blank=True,
-        null=True,
-        help_text=_('Socks proxy IP address. Default: 127.0.0.1'),
-    )
-
-    socks_proxy_port = models.IntegerField(
-        _('Socks Proxy Port'),
-        blank=True,
-        null=True,
-        help_text=_('Socks proxy port number. Default: 9150 (default TOR port)'),
-    )
-
-    logging_type = models.CharField(
-        _('Logging Type'),
-        max_length=5,
-        choices=(
-            ('none', _('None')),
-            ('debug', _('Debug')),
-            ('info', _('Information')),
-            ('warn', _('Warning')),
-            ('error', _('Error')),
-            ('crit', _('Critical'))
-        ),
-        blank=True,
-        null=True,
-        help_text=_('Set the default logging level. All messages at that '
-                    'level or above will be logged to the directory set '
-                    'below. If no level is set, logging will be disabled.'),
-    )
-
-    logging_dir = models.CharField(
-        _('Logging Directory'),
-        max_length=200,
-        blank=True,
-        null=True,
-        help_text=_('If logging is enabled, what directory should we use to '
-                    'store log files for this queue? '
-                    'The standard logging mechanims are used if no directory is set'),
-    )
-
-=======
->>>>>>> 5ad91b04
     default_owner = models.ForeignKey(
         settings.AUTH_USER_MODEL,
         on_delete=models.SET_NULL,
