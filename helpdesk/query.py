from django.core.cache import cache
<<<<<<< HEAD
from django.db.models import Q, Count, Max, F, Value, CharField, Subquery, OuterRef
=======
from django.db.models import Q, Count, Max, F, Value, CharField, OuterRef, Subquery
>>>>>>> 598381d8
from django.db.models.functions import Concat
from django.urls import reverse
from django.utils.html import escape
from django.utils.translation import ugettext as _
from django.utils import timezone

from base64 import b64encode
from base64 import b64decode
import json
from functools import reduce
import operator
from datetime import datetime
import copy

from helpdesk.decorators import is_helpdesk_staff
from helpdesk.models import Ticket, CustomField, FormType, FollowUp
from helpdesk.serializers import DatatablesTicketSerializer
from seed.landing.models import SEEDUser as User


def query_to_base64(query):
    """
    Converts a query dict object to a base64-encoded bytes object.
    """
    return b64encode(json.dumps(query).encode('UTF-8')).decode("ascii")


def query_from_base64(b64data):
    """
    Converts base64-encoded bytes object back to a query dict object.
    """
    query = {'search_string': ''}
    query.update(json.loads(b64decode(b64data).decode('utf-8')))
    if query['search_string'] is None:
        query['search_string'] = ''
    return query


def query_to_dict(results, descriptions):
    """
    Replacement method for cursor.dictfetchall() as that method no longer
    exists in psycopg2, and I'm guessing in other backends too.

    Converts the results of a raw SQL query into a list of dictionaries, suitable
    for use in templates etc.
    """

    output = []
    for data in results:
        row = {}
        i = 0
        for column in descriptions:
            row[column[0]] = data[i]
            i += 1

        output.append(row)
    return output


def get_search_filter_args(search):
    # Returns a list of Q objects that will search all built-in fields of tickets for keywords.
    # The search list comes from the query box, "Keywords".

    if search.startswith('queue:'):
        return Q(queue__title__icontains=search[len('queue:'):])
    if search.startswith('priority:'):
        return Q(priority__icontains=search[len('priority:'):])
    filter = Q()
    for subsearch in search.split("OR"):
        if subsearch:
            subsearch = subsearch.strip()
            filter = (
                filter |
                Q(id__icontains=subsearch) |
                Q(title__icontains=subsearch) |
                Q(description__icontains=subsearch) |
                Q(priority__icontains=subsearch) |
                Q(resolution__icontains=subsearch) |
                Q(submitter_email__icontains=subsearch) |
                Q(assigned_to__email__icontains=subsearch) |
                Q(ticketcustomfieldvalue__value__icontains=subsearch) |  # TODO need to add custom stuff to querying
                Q(created__icontains=subsearch) |
                Q(due_date__icontains=subsearch) |
                Q(contact_name__icontains=subsearch) |
                Q(contact_email__icontains=subsearch) |
                Q(building_name__icontains=subsearch) |
                Q(building_address__icontains=subsearch) |
                Q(pm_id__icontains=subsearch) |
                Q(building_id__icontains=subsearch)
            )
    return filter


DATATABLES_ORDER_COLUMN_CHOICES = dict([
    ('0', 'id'),
    ('1', 'title'),
    ('2', 'priority'),
    ('3', 'queue'),
    ('4', 'status'),
    ('5', 'assigned_to'),
    ('6', 'submitter_email'),
    ('7', 'paired_count'),
    ('8', 'created'),
    ('9', 'last_reply'),
    ('10', 'due_date'),
    # ('11', 'time_spent'),
    ('12', 'kbitem'),
])

DATATABLES_DJANGO_FILTER_COLUMN_CHOICES = [
    ('0', 'id__icontains'),
    ('3', 'queue__title__icontains'),
    ('6', 'submitter_email__icontains'),
    ('12', 'kbitem__title__icontains'),
]

ASSIGNED_TO_FILTER_FORMATS = [
    ('5', 'assigned_to__email__icontains'),
    ('5', 'assigned_to__first_name__icontains'),
    ('5', 'assigned_to__last_name__icontains'),
    ('5', 'assigned_to__username__icontains'),
]

# These fields go through some post-processing, which is why django filters won't work and why they aren't in the
# above dict
DATATABLES_CUSTOM_FILTER_COLUMN_CHOICES = dict([
    ('1', 'title'),                 # [id]. [title]
    ('2', 'priority'),              # [1:5 => Critical/High/.../Low]
    ('4', 'status'),                # [1:7 => Open/Closed../New]
    ('7', 'paired_count'),          # Sum of ticket.beam_property and ticket.beam_taxlot
    ('8', 'created'),               # [datetime object => humanized time]
    ('9', 'last_reply'),       # [followup datetime object => humanized time]
    ('10', 'due_date'),              # [datetime object => humanized time]
    ('11', 'time_spent'),           # "{0:02d}h:{1:02d}m"
])


def get_query_class():
    from django.conf import settings

    def _get_query_class():
        return __Query__
    return getattr(settings, 'HELPDESK_QUERY_CLASS', _get_query_class)()

class __Query__:
    def __init__(self, huser, base64query=None, query_params=None):
        self.huser = huser
        self.params = query_params if query_params else query_from_base64(base64query)
        self.base64 = base64query if base64query else query_to_base64(query_params)
        self.result = None

    def get_search_filter_args(self):
        search = self.params.get('search_string', '')
        return get_search_filter_args(search)

    def __run__(self, queryset):
        """
        Apply a dict-based set of filters & parameters to a queryset.

        queryset is a Django queryset, eg MyModel.objects.all() or
            MyModel.objects.filter(user=request.user)

        params is a dictionary that contains the following:
           filtering: A dict of Django ORM filters, eg:
            {'user__id__in': [1, 3, 103], 'title__contains': 'foo'}

        search_string: A freetext search string

        sorting: The name of the column to sort by
        """
        filter = copy.copy(self.params.get('filtering', {}))
        filter_or = self.params.get('filtering_or', {})
        sorting = self.params.get('sorting', None)

        for key, value in filter.items():
            if '__date__' in key:
                filter[key] = datetime.strptime(value, '%Y-%m-%d').replace(
                        tzinfo=timezone.get_current_timezone()).astimezone(timezone.get_current_timezone()).date()

        queryset = queryset.annotate(paired_count=Count('beam_property__id', distinct=True) + Count('beam_taxlot__id', distinct=True))
        followup_subquery = FollowUp.objects.filter(ticket_id=OuterRef("id")).reverse().values('date')
        queryset = queryset.annotate(last_reply=Subquery(followup_subquery[:1]))

        if sorting:
<<<<<<< HEAD
            sortreverse = self.params.get('sortreverse', None)
            if sortreverse:
                sorting = "-%s" % sorting
            if 'paired_count' in sorting:
                queryset = queryset.annotate(paired_count=Count('beam_property') + Count('beam_taxlot')).order_by(sorting)
=======
            if sorting == 'assigned_to':
                rev = ''
                sortreverse = self.params.get('desc', None)
                if sortreverse:
                    rev = '-'
                sort_by = [
                    f'{rev}assigned_to__last_name',
                    f'{rev}assigned_to__first_name',
                    f'{rev}assigned_to__email',
                ]
                queryset = queryset.order_by(*sort_by)
>>>>>>> 598381d8
            else:
                sortreverse = self.params.get('desc', None)
                if sortreverse:
                    sorting = "-%s" % sorting
                queryset = queryset.order_by(sorting)

        queryset = queryset.filter((Q(**filter) | Q(**filter_or)) & self.get_search_filter_args())

        # https://stackoverflow.com/questions/30487056/django-queryset-contains-duplicate-entries
<<<<<<< HEAD

        # avoids running ticket.get_last_followup for each ticket by fetching them all at once
        followup_subquery = FollowUp.objects.filter(ticket_id=OuterRef("id")).reverse().values('date')
        queryset = queryset.annotate(latest_followup=Subquery(followup_subquery[:1]))

        return queryset.distinct()
=======
        return queryset
>>>>>>> 598381d8

    def get_cache_key(self):
        return str(self.huser.user.pk) + ":" + self.base64

    def refresh_query(self):
        tickets = self.huser.get_tickets_in_queues().select_related(
            'queue', 'ticket_form', 'assigned_to').prefetch_related(
            'followup_set__user',  # followup_set__user helps with ticket.time_spent_formatted
        )
        ticket_qs = self.__run__(tickets)
        # cache runs the entire query before the pagination can divvy it up
        # cache.set(self.get_cache_key(), ticket_qs, timeout=3600)
        return ticket_qs

    def get(self):
        # Prefilter the allowed tickets
        objects = cache.get(self.get_cache_key())
        if objects is not None:
            return objects
        return self.refresh_query()

    def get_timeline_context(self):
        events = []

        for ticket in self.get():
            for followup in ticket.followup_set.all():
                event = {
                    'start_date': self.mk_timeline_date(followup.date),
                    'text': {
                        'headline': ticket.title + ' - ' + followup.title,
                        'text': (
                            (escape(followup.comment) if followup.comment else _('No text'))
                            +
                            '<br/> <a href="%s" class="btn" role="button">%s</a>'
                            %
                            (reverse('helpdesk:view', kwargs={'ticket_id': ticket.pk}), _("View ticket"))
                        ),
                    },
                    'group': _('Messages'),
                }
                events.append(event)

        return {
            'events': events,
        }

    def get_datatables_context(self, **kwargs):
        """
        This function takes in a list of ticket objects from the views and throws it
        to the datatables on ticket_list.html. If a search string was entered, this
        function filters existing dataset on search string and returns a filtered
        filtered list. The `draw`, `length` etc parameters are for datatables to
        display meta data on the table contents. The returning queryset is passed
        to a Serializer called DatatablesTicketSerializer in serializers.py.
        """
        objects = self.get()
        length = int(kwargs.get('length', [25])[0])
        start = int(kwargs.get('start', [0])[0])

        search_value = kwargs.get('search[value]', [""])[0]
        draw = int(kwargs.get('draw', [0])[0])

        sort_column = kwargs.get('order[0][column]', ['0'])[0]
        sort_order = kwargs.get('order[0][dir]', ["asc"])[0]
        # Validating sort data
        if sort_column != '0' and sort_column in DATATABLES_ORDER_COLUMN_CHOICES.keys():
            sort_column = DATATABLES_ORDER_COLUMN_CHOICES[sort_column]
        elif sort_column != '0' and sort_column not in DATATABLES_ORDER_COLUMN_CHOICES.keys():
            sort_column = 'extra_data__' + kwargs.get('order[0][name]', [''])[0]
        elif 'sorting' in self.params and self.params['sorting'] in DATATABLES_ORDER_COLUMN_CHOICES.values():
            sort_column = self.params['sorting']
            sort_order = 'desc' if self.params['sortreverse'] is None else 'asc'

        if sort_order == 'desc':
            sort_column = '-' + sort_column  # django orm '-' -> desc

        queryset = objects.all()  # .order_by(order_by)
        total = queryset.count()
        all_ticket_ids = list(objects.values_list('id', flat=True))

        if search_value:  # Dead code currently
            queryset = queryset.filter(get_search_filter_args(search_value))

        # Collect and apply column-based filters that can be done using Django Filtering (Q functions)
        filters_list = []
        for i, choices in enumerate([DATATABLES_DJANGO_FILTER_COLUMN_CHOICES, ASSIGNED_TO_FILTER_FORMATS]):
            op = operator.and_ if i == 0 else operator.or_
            for col_index, field in choices:
                column_filter_key = 'columns[%s][search][value]' % col_index
                column_filter = kwargs.get(column_filter_key, [None])[0]
                if column_filter:
                    filters_list.append({field: column_filter})
            if filters_list:
                filters = reduce(op, (Q(**d) for d in filters_list))
                queryset = queryset.filter(filters)
                filters_list = []

        if 'paired_count' in sort_column:
            queryset = queryset.annotate(paired_count=Count('beam_property') + Count('beam_taxlot'))
        elif 'last_reply' in sort_column:
            queryset = queryset.annotate(last_reply=Max('followup__date'))
        elif 'title' in sort_column:
            queryset = queryset.annotate(
                modified_title=Concat(F('id'), Value('. '), F('title'), output_field=CharField()))
            sort_column = sort_column.replace('title', 'modified_title')

        queryset = queryset.order_by(sort_column)

        data = DatatablesTicketSerializer(queryset, many=True).data

        extra_data_columns = {}
        # If filter options chooses one queue, get extra_data columns to show in ticket list
        if len(self.params['filtering'].get('queue__id__in', [])) == 1:
            extra_data_columns, data = process_extra_data_columns(data, self.params['filtering']['queue__id__in'][0])

        # Collect and apply column-based filters that CAN'T be done using Django because of post-processing
        data = do_custom_filtering(data, extra_data_columns, **kwargs)

        # If we filter after post-processing in the ticket_list js, we wouldn't have the correct count value since that
        # page only sees the paginated subset of 10-25-50 or 100 Won't be able to paginate properly with that method
        count = len(data)
        data = data[start: start + length]

        return {
            'data': data,
            'recordsFiltered': count,   # Total records, after filtering (i.e. the total number of records after filtering has been applied - not just the number of records being returned for this page of data).
            'recordsTotal': total,      # Total records, before filtering (i.e. the total number of records in the database)
            'draw': draw,
            'all_ticket_ids': all_ticket_ids,
        }

    def mk_timeline_date(self, date):
        return {
            'year': date.year,
            'month': date.month,
            'day': date.day,
            'hour': date.hour,
            'minute': date.minute,
            'second': date.second,
        }


def do_custom_filtering(data, extra_data_columns, **kwargs):
    # Update filter choices with extra_data columns, keeping the same format [int: col_name]
    CUSTOM_FILTER_COLUMN_CHOICES = dict(DATATABLES_CUSTOM_FILTER_COLUMN_CHOICES)
    num_columns = len(DATATABLES_ORDER_COLUMN_CHOICES) + 1  # Add + 1 since time_spent is commented out
    CUSTOM_FILTER_COLUMN_CHOICES.update(
        dict(zip(range(num_columns, num_columns + len(extra_data_columns)), extra_data_columns.keys()))
    )

    for i, field in CUSTOM_FILTER_COLUMN_CHOICES.items():
        column_filter_key = 'columns[%s][search][value]' % i
        column_filter = kwargs.get(column_filter_key, [None])[0]
        if column_filter:
            column_filter = column_filter.lower()
            for j, row in enumerate(data):
                if row[field] is not None:
                    # Handling post-processing
                    if field == 'title':
                        contents = str(row['id']) + '. ' + row[field]
                    else:       # Contains ['priority', 'status', 'time_spent'] and any extra_data
                        contents = str(row[field])

                    contents = contents.lower()
                    # Apply filtering and set placeholder var to later prune data
                    if 'remove' in data[j]:
                        if not data[j]['remove']:
                            data[j]['remove'] = column_filter not in contents
                    else:
                        data[j]['remove'] = column_filter not in contents
                else:
                    data[j]['remove'] = True    # No data found and a filter is applied, gets pruned

    for row in list(data):
        if 'remove' in row and row['remove']:
            data.remove(row)

    return data


def process_extra_data_columns(data, queue_id):
    """
    Get the list of extra_data columns in all of the Tickets. Remove it as a nested field and add it back as just
    another field
    :param data: json data from DatatablesTicketSerializer
    :param queue_id: Queue id for tickets being serialized in data
    :return: modified json data where nested extra_data field is expanded
    """
    extra_data_cols = get_extra_data_columns(queue_id)

    # Replace extra_data with individual columns
    for row in data:
        row['extra_data'] = {} if row['extra_data'] == '' else row['extra_data']
        # Add in any other col not in extra_data
        missing_data = {k: '' for k in extra_data_cols.keys() if k not in row['extra_data'].keys()}
        row['extra_data'].update(missing_data)

        # Replace extra_data with the cols themselves
        extra_data = row.pop('extra_data')
        row.update(extra_data)

    return extra_data_cols, data


def get_extra_data_columns(queue_id=None):
    """
    Helper function to get all Form extra data fields in a Queue
    """
    extra_data_columns = {}
    forms = FormType.objects.filter(queue_id=queue_id)
    for form in forms:
        mappings = form.get_extra_fields_mapping()
        for field_name, label in mappings.items():
            if field_name not in extra_data_columns:
                extra_data_columns[field_name] = label

    return extra_data_columns
<|MERGE_RESOLUTION|>--- conflicted
+++ resolved
@@ -1,9 +1,5 @@
 from django.core.cache import cache
-<<<<<<< HEAD
 from django.db.models import Q, Count, Max, F, Value, CharField, Subquery, OuterRef
-=======
-from django.db.models import Q, Count, Max, F, Value, CharField, OuterRef, Subquery
->>>>>>> 598381d8
 from django.db.models.functions import Concat
 from django.urls import reverse
 from django.utils.html import escape
@@ -188,13 +184,6 @@
         queryset = queryset.annotate(last_reply=Subquery(followup_subquery[:1]))
 
         if sorting:
-<<<<<<< HEAD
-            sortreverse = self.params.get('sortreverse', None)
-            if sortreverse:
-                sorting = "-%s" % sorting
-            if 'paired_count' in sorting:
-                queryset = queryset.annotate(paired_count=Count('beam_property') + Count('beam_taxlot')).order_by(sorting)
-=======
             if sorting == 'assigned_to':
                 rev = ''
                 sortreverse = self.params.get('desc', None)
@@ -206,7 +195,6 @@
                     f'{rev}assigned_to__email',
                 ]
                 queryset = queryset.order_by(*sort_by)
->>>>>>> 598381d8
             else:
                 sortreverse = self.params.get('desc', None)
                 if sortreverse:
@@ -216,16 +204,7 @@
         queryset = queryset.filter((Q(**filter) | Q(**filter_or)) & self.get_search_filter_args())
 
         # https://stackoverflow.com/questions/30487056/django-queryset-contains-duplicate-entries
-<<<<<<< HEAD
-
-        # avoids running ticket.get_last_followup for each ticket by fetching them all at once
-        followup_subquery = FollowUp.objects.filter(ticket_id=OuterRef("id")).reverse().values('date')
-        queryset = queryset.annotate(latest_followup=Subquery(followup_subquery[:1]))
-
-        return queryset.distinct()
-=======
         return queryset
->>>>>>> 598381d8
 
     def get_cache_key(self):
         return str(self.huser.user.pk) + ":" + self.base64
