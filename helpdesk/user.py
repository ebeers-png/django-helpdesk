from helpdesk.models import (
    Ticket,
    Queue,
    KBCategory,
    KBItem,
)

from helpdesk import settings as helpdesk_settings
from helpdesk.decorators import is_helpdesk_staff


def huser_from_request(req):
    return HelpdeskUser(req.user)


class HelpdeskUser:
    def __init__(self, user):
        self.user = user

    def get_queues(self):
        """Return the list of Queues the user can access.

        :param user: The User (the class should have the has_perm method)
        :return: A Python list of Queues
        """
        user = self.user
        # All queues for the users default org
        all_queues = Queue.objects.filter(organization=user.default_organization_id)
        public_ids = [q.pk for q in
                      Queue.objects.filter(allow_public_submission=True)]
        limit_queues_by_user = \
            helpdesk_settings.HELPDESK_ENABLE_PER_QUEUE_STAFF_PERMISSION \
            and not user.is_superuser
        if limit_queues_by_user:
            id_list = [q.pk for q in all_queues if user.has_perm(q.permission_name)]
            id_list += public_ids
            return all_queues.filter(pk__in=id_list)
        else:
            return all_queues

    def get_allowed_kb_categories(self):
        categories = []
        for cat in KBCategory.objects.all():
            if self.can_access_kbcategory(cat):
                categories.append(cat)
        return categories

    def get_assigned_kb_items(self):
        kbitems = []
        for item in KBItem.objects.all():
            if item.team and item.team.is_member(self.user):
                kbitems.append(item)
        return kbitems

    def get_tickets_in_queues(self):
        return Ticket.objects.filter(queue__in=self.get_queues())

    def has_full_access(self):
<<<<<<< HEAD
        return self.user.is_superuser or is_helpdesk_staff(self.user)
=======
        return self.user.is_superuser or self.user.is_staff \
               or helpdesk_settings.HELPDESK_ALLOW_NON_STAFF_TICKET_UPDATE
>>>>>>> a715daae

    def can_access_queue(self, queue):
        """Check if a certain user can access a certain queue.
            Users should only be able to access that queue if it is within their org

        :param user: The User (the class should have the has_perm method)
        :param queue: The django-helpdesk Queue instance
        :return: True if the user has permission (either by default or explicitly), false otherwise
        """
        if self.user.default_organization_id != queue.organization.id:
            return False
        elif self.has_full_access():
            return True
        else:
            return (
                helpdesk_settings.HELPDESK_ENABLE_PER_QUEUE_STAFF_PERMISSION
                and
                self.user.has_perm(queue.permission_name)
            )

    def can_access_ticket(self, ticket):
        """Check to see if the user has permission to access
            a ticket. If not then deny access."""
        user = self.user
        if self.can_access_queue(ticket.queue):
            return True
        elif self.has_full_access() or \
            (ticket.assigned_to and user.id == ticket.assigned_to.id):
            return True
        else:
            return False

    def can_access_kbcategory(self, category):
        if category.public:
            return True
        return self.has_full_access() or (category.queue and self.can_access_queue(category.queue))<|MERGE_RESOLUTION|>--- conflicted
+++ resolved
@@ -56,12 +56,7 @@
         return Ticket.objects.filter(queue__in=self.get_queues())
 
     def has_full_access(self):
-<<<<<<< HEAD
         return self.user.is_superuser or is_helpdesk_staff(self.user)
-=======
-        return self.user.is_superuser or self.user.is_staff \
-               or helpdesk_settings.HELPDESK_ALLOW_NON_STAFF_TICKET_UPDATE
->>>>>>> a715daae
 
     def can_access_queue(self, queue):
         """Check if a certain user can access a certain queue.
