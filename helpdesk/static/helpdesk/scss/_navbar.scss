.navbar-nav {

  .form-inline .input-group {
    width: 100%;
  }

  .nav-item {
    &.active {
      .nav-link {
        color: $white;
      }
    }
    &.dropdown {
      .dropdown-toggle {
        &::after {
          width: 1rem;
          text-align: center;
          float: right;
          vertical-align: 0;
          border: 0;
          font-weight: 900;
          content: '\f105';
          font-family: 'Font Awesome 5 Free';
        }
      }
      &.show {
        .dropdown-toggle::after {
          content: '\f107';
        }
      }
      &.no-arrow {
        .dropdown-toggle::after {
          display: none;
        }
      }
    }
    .nav-link {
      &:focus {
        // remove outline for Safari and Firefox
        outline: none;
      }
      .badge {
        position: absolute;
        margin-left: 0.75rem;
        top: 0.3rem;
        font-weight: 400;
        font-size: 0.5rem;
      }
    }
  }

  @media(min-width: 768px) {

    .form-inline .input-group {
      width: auto;
    }

  }

}

.sidebar {
  width: $sidebar-collapsed-width !important;
  background-color: $gray-900;
  min-height: calc(100vh - #{$navbar-base-height});
  @include sidebar-icons;
  .nav-item {
    .nav-link {
      color: fade-out($white, 0.5);
      &:active,
      &:focus,
      &:hover {
        color: fade-out($white, 0.25);
      }
    }
  }
  &.toggled {
    width: 0 !important;
    overflow: hidden;
  }
}

@media (min-width: 768px) {
  .sidebar {
    width: $sidebar-base-width !important;

    .nav-item {
      .nav-link {
        display: block;
        width: 100%;
        text-align: left;
        padding: 1rem;
        width: $sidebar-base-width;
        span {
          font-size: 1rem;
          display: inline;
        }
      }
      .dropdown-menu {
        position: static !important;
        margin: 0 1rem;
        // Position fix for Firefox
        top: 0;
      }
      &.dropdown .dropdown-toggle::after {
        display: block;
      }
    }
    &.toggled {
      overflow: visible;
      width: $sidebar-collapsed-width !important;
      @include sidebar-icons;
    }
  }
}

// Fixed Nav Option
// Add .fixed-top class to top .navbar-nav and to .sidebar - add .fixed-nav to body

.sidebar.fixed-top {
  top: $navbar-base-height;
  height: calc(100vh - #{$navbar-base-height});
  overflow-y: auto;
}
<<<<<<< HEAD
=======

>>>>>>> 598381d8
// Titles in the collapsed sidebar
.dropdown-toggle {
    white-space: normal;
}

.navbar {
    height: $navbar-base-height;
}<|MERGE_RESOLUTION|>--- conflicted
+++ resolved
@@ -122,10 +122,7 @@
   height: calc(100vh - #{$navbar-base-height});
   overflow-y: auto;
 }
-<<<<<<< HEAD
-=======
 
->>>>>>> 598381d8
 // Titles in the collapsed sidebar
 .dropdown-toggle {
     white-space: normal;
