/*
Bootstrap overrides
*/
@import 'helpdesk-customize.css';

.btn-file {
    position: relative;
    overflow: hidden;
}
.btn-file input[type=file] {
    position: absolute;
    top: 0;
    right: 0;
    min-width: 100%;
    min-height: 100%;
    font-size: 100px;
    text-align: right;
    filter: alpha(opacity=0);
    opacity: 0;
    outline: none;
    background: white;
    cursor: inherit;
    display: block;
}

.thumbnail.filterBox {
    display: none;
    float: left;
    border: solid #ccc 1px;
    padding: 10px;
    margin: 4px;
    max-width: 24%;
    min-height: 200px;
}

.thumbnail.filterBoxShow {
    display: block;
}

.filterBox label {
    clear: both;
    display: block;
}

.filterBox .filterHelp {
    color: #aaa;
    font-size: 0.8em;
    clear: both;
}

#searchtabs {margin-bottom: 20px;}

.row_tablehead, table.table caption {background-color: #dbd5d9;}
table.table caption {
    padding-left: 2em; 
    line-height: 2em; font-weight: bold;
}
table.ticket-stats caption {color: #fbff00; font-style: italic;}
table.ticket-stats tbody th, table.ticket-stats tbody tr {padding-left: 20px}

.errorlist {list-style: none;}
.errorlist {padding: 0;}
.has-error .input-group input, .has-error .input-group select, .has-error .input-group textarea {border-color: #b94a48}

#helpdesk-nav-collapse #searchform {
    padding-top: 0;
}
#ticket-description {background-color: #FCF8E3;}
.followup.well {background-color: #f4f5ff;}
/*
Add your custom styles here
*/
#footer {
    border-top: 2px solid #AAAAAA;
    margin-top: 20px;
    padding: 10px 0;
}
#helpdesk-body {padding-top: 100px;}
img.brand {padding-right: 30px;}

<<<<<<< HEAD
div.card-body img {
	max-width: 900px;
=======
pre {
	background: #eee;
	padding: 1em;
	border: 1pt solid white;
>>>>>>> 27cf481c
}<|MERGE_RESOLUTION|>--- conflicted
+++ resolved
@@ -78,13 +78,12 @@
 #helpdesk-body {padding-top: 100px;}
 img.brand {padding-right: 30px;}
 
-<<<<<<< HEAD
 div.card-body img {
 	max-width: 900px;
-=======
+}
+
 pre {
 	background: #eee;
 	padding: 1em;
 	border: 1pt solid white;
->>>>>>> 27cf481c
 }