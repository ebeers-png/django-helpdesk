--- conflicted
+++ resolved
@@ -93,17 +93,6 @@
 ###################################
 
 ''' options for update_ticket views '''
-<<<<<<< HEAD
-# allow non-staff users to interact with tickets?
-# can be True/False or a callable accepting the active user and returning True if they must be considered helpdesk staff
-HELPDESK_ALLOW_NON_STAFF_TICKET_UPDATE = getattr(settings, 'HELPDESK_ALLOW_NON_STAFF_TICKET_UPDATE', False)
-if not (HELPDESK_ALLOW_NON_STAFF_TICKET_UPDATE in (True, False) or callable(HELPDESK_ALLOW_NON_STAFF_TICKET_UPDATE)):
-    warnings.warn(
-        "HELPDESK_ALLOW_NON_STAFF_TICKET_UPDATE should be set to either True/False or a callable.",
-        RuntimeWarning
-    )
-=======
->>>>>>> ec61263c
 
 # show edit buttons in ticket follow ups.
 HELPDESK_SHOW_EDIT_BUTTON_FOLLOW_UP = getattr(settings,
