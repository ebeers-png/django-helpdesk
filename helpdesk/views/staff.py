--- conflicted
+++ resolved
@@ -68,18 +68,8 @@
 User = get_user_model()
 Query = get_query_class()
 
-<<<<<<< HEAD
-if helpdesk_settings.HELPDESK_ALLOW_NON_STAFF_TICKET_UPDATE:
-    # treat 'normal' users like 'staff'
-    staff_member_required = user_passes_test(
-        lambda u: u.is_authenticated and u.is_active)
-else:
-    staff_member_required = user_passes_test(
-        lambda u: u.is_authenticated and u.is_active and is_helpdesk_staff(u))
-=======
 staff_member_required = user_passes_test(
     lambda u: u.is_authenticated and u.is_active and is_helpdesk_staff(u))
->>>>>>> a1c6ca3a
 
 @helpdesk_staff_member_required
 def set_default_org(request, user_id, org_id):
