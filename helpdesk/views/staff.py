--- conflicted
+++ resolved
@@ -405,12 +405,9 @@
         'ticketcc_string': ticketcc_string,
         'SHOW_SUBSCRIBE': show_subscribe,
         'extra_data': extra_data,
-<<<<<<< HEAD
         'properties': property_count,
         'taxlots': taxlot_count,
-=======
         'is_staff': is_helpdesk_staff(request.user),
->>>>>>> ec61263c
     })
 
 
