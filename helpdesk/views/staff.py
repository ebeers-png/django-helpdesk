"""
django-helpdesk - A Django powered ticket tracker for small enterprise.

(c) Copyright 2008 Jutda. All Rights Reserved. See LICENSE for details.

views/staff.py - The bulk of the application - provides most business logic and
                 renders all staff-facing views.
"""
import re
from copy import deepcopy
import json
import pandas as pd
import dateutil
import pytz

from django.conf import settings
from django.contrib.auth import get_user_model
from django.contrib.auth.decorators import user_passes_test
from django.urls import reverse, reverse_lazy
from django.core.exceptions import ValidationError, PermissionDenied
from django.core.files.base import ContentFile
from django.core.files.storage import default_storage
from django.core.paginator import Paginator, EmptyPage, PageNotAnInteger
from django.db import IntegrityError, transaction
from django.db.models import Q, F, Case, When, ProtectedError
from django.http import HttpResponseRedirect, Http404, HttpResponse, JsonResponse, HttpRequest
from django.shortcuts import render, get_object_or_404, redirect
from django.utils.translation import ugettext as _
from django.utils.html import escape
from django.utils import timezone
from django.utils.safestring import mark_safe
from django.views.generic.edit import FormView, UpdateView

from helpdesk.forms import CUSTOMFIELD_DATE_FORMAT, CUSTOMFIELD_DATETIME_FORMAT, PreviewWidget
from helpdesk.query import (
    get_query_class,
    query_to_base64,
    query_from_base64,
    get_extra_data_columns,
)

from helpdesk.serializers import DatatablesTicketSerializer, ReportTicketSerializer

from helpdesk.user import HelpdeskUser

from helpdesk.decorators import (
    helpdesk_staff_member_required,
    is_helpdesk_staff,
    list_of_helpdesk_staff,
)
from helpdesk.forms import (
    TicketForm, UserSettingsForm, EmailIgnoreForm, EditTicketForm, TicketCCForm,
    EditFollowUpForm, TicketDependencyForm, MultipleTicketSelectForm,
    EditQueueForm, EditFormTypeForm, PreSetReplyForm, EmailTemplateForm, TagForm
)
from helpdesk.lib import (
    safe_template_context,
    process_attachments,
    queue_template_context,
)
from helpdesk.models import (
    DependsOn, Ticket, Queue, FollowUp, TimeSpent, TicketChange, PreSetReply, FollowUpAttachment, SavedSearch,
    IgnoreEmail, TicketCC, TicketDependency, UserSettings, KBItem, CustomField, is_unlisted,
    FormType, EmailTemplate, get_markdown, clean_html, Tag
)

from helpdesk import settings as helpdesk_settings
import helpdesk.views.abstract_views as abstract_views
from helpdesk.views.permissions import MustBeStaffMixin
from ..lib import format_time_spent

from rest_framework import status
from rest_framework.decorators import api_view

from datetime import timedelta, datetime

from ..templated_email import send_templated_mail

from seed.models import PropertyView, Property, TaxLotView, TaxLot, PortfolioView, Portfolio, Column
from post_office.models import STATUS, Email
from urllib.parse import urlparse, urlunparse
from django.http import QueryDict
User = get_user_model()
Query = get_query_class()

staff_member_required = user_passes_test(
    lambda u: u.is_authenticated and u.is_active and is_helpdesk_staff(u))


def set_user_timezone(request):
    if 'helpdesk_timezone' not in request.session:
        tz = request.GET.get('timezone')
        request.session["helpdesk_timezone"] = tz
        timezone.activate(tz)
        response_data = {'status': True, 'message': 'user timezone set successfully to %s.' % tz}
    else:
        response_data = {'status': False, 'message': 'user timezone has already been set'}
    return JsonResponse(response_data, status=status.HTTP_200_OK)


@helpdesk_staff_member_required
def set_default_org(request, user_id, org_id):
    """
    Change the default org of the user based on their dropdown menu selection
    Reload them back to the same page
    """
    from seed.landing.models import SEEDUser as User
    from seed.lib.superperms.orgs.models import Organization
    user = User.objects.get(pk=user_id)
    user.default_organization_id = org_id
    user.save()

    # todo The query is changed, which is good, but the path didn't, and that can be wrong. grrr
    # complicated way of replacing the org query with the new org's name
    # https://stackoverflow.com/questions/5755150/altering-one-query-parameter-in-a-url-django
    (scheme, netloc, path, params, query, fragment) = urlparse(request.META['HTTP_REFERER'])
    query_dict = QueryDict(query).copy()
    query_dict['org'] = Organization.objects.get(id=org_id).name
    query = query_dict.urlencode()
    url = urlunparse((scheme, netloc, path, params, query, fragment))
    return redirect(url)


@helpdesk_staff_member_required
def preview_html(request):
    md = request.POST.get('md')
    return JsonResponse({'md_html': clean_html(md)})


@helpdesk_staff_member_required
def preview_markdown(request):
    md = request.POST.get('md')
    is_kbitem = request.POST.get('is_kbitem', 'false')
    org = request.user.default_organization

    class MarkdownNumbers(object):
        def __init__(self, start=1, pattern=''):
            self.count = start - 1
            self.pattern = pattern

        def __call__(self, match):
            self.count += 1
            return self.pattern.format(self.count).replace('\x01', match[1])

    if is_kbitem == 'true':
        import re
        anchor_target_pattern = r'{\:\s*#(\w+)\s*}'
        anchor_link_pattern = r'\[(.+)\]\(#(\w+)\)'
        new_md, anchor_target_count = re.subn(anchor_target_pattern, "{: #anchor-\g<1> }", md)
        new_md, anchor_link_count = re.subn(anchor_link_pattern, "[\g<1>](#anchor-\g<2>)", new_md)

        title_pattern = r'^(.*)\n!~!'
        body_pattern = r'~!~'
        title = "<div markdown='1' class='card mb-2'>\n<div markdown='1' id=\"header{0}\" class='btn btn-link card-header h5' " \
                "style='text-align: left; 'data-toggle='collapse' data-target='#collapse{0}' role='region' " \
                "aria-expanded='false' aria-controls='collapse{0}'>\1\n{{: .mb-0}}</div>\n" \
                "<div markdown='1' id='collapse{0}' class='collapse card-body mt-1' role='region'" \
                "aria-labelledby='header{0}' data-parent='#header{0}' style='padding-top:0;padding-bottom:0;margin:0;'>"
        body = "</div>\n</div>"

        new_md, title_count = re.subn(title_pattern, MarkdownNumbers(start=1, pattern=title), new_md, flags=re.MULTILINE)
        new_md, body_count = re.subn(body_pattern, body, new_md)
        if (anchor_target_count != 0) or (title_count != 0 and title_count == body_count):
            return JsonResponse({'md_html': get_markdown(new_md, org, kb=True)})
    return JsonResponse({'md_html': get_markdown(md, org)})


def _get_queue_choices(queues):
    """Return list of `choices` array for html form for given queues

    idea is to return only one choice if there is only one queue or add empty
    choice at the beginning of the list, if there are more queues
    """

    queue_choices = []
    if len(queues) > 1:
        queue_choices = [('', '--------')]
    queue_choices += [(q.id, q.title) for q in queues]
    return queue_choices


@helpdesk_staff_member_required
def queue_list(request):
    huser = HelpdeskUser(request.user)
    queue_list = huser.get_queues()                # Queues in user's default org (or all if superuser)

    # user settings num tickets per page
    if request.user.is_authenticated and hasattr(request.user, 'usersettings_helpdesk'):
        queues_per_page = request.user.usersettings_helpdesk.tickets_per_page
    else:
        queues_per_page = 25

    paginator = Paginator(
        queue_list, queues_per_page)
    try:
        queue_list = paginator.page(request.GET.get(_('q_page'), 1))
    except PageNotAnInteger:
        queue_list = paginator.page(1)
    except EmptyPage:
        queue_list = paginator.page(
            paginator.num_pages)

    return render(request, 'helpdesk/queue_list.html', {
        'queue_list': queue_list,
        'debug': settings.DEBUG,
    })


@helpdesk_staff_member_required
def create_queue(request):
    org = request.user.default_organization.helpdesk_organization
    if request.method == "GET":
        form = EditQueueForm("create", organization=org.id)

        return render(request, 'helpdesk/edit_queue.html', {
            'form': form,
            'action': "Create",
            'debug': settings.DEBUG,
        })
    elif request.method == "POST":
        form = EditQueueForm("create", request.POST, organization=org.id)

        if form.is_valid():
            queue = Queue(
                organization = org,  # todo remove hard coding
                title = form.cleaned_data['title'],
                slug = form.cleaned_data['slug'], # no change
                match_on = [i for i in form.cleaned_data['agg_match_on'] if i], # remove empty strings
                match_on_addresses = [i for i in form.cleaned_data['agg_match_on_addresses'] if i], # remove empty strings
                allow_public_submission = form.cleaned_data['allow_public_submission'],
                escalate_days = form.cleaned_data['escalate_days'],
                enable_notifications_on_email_events = form.cleaned_data['enable_notifications_on_email_events'],
                default_owner = form.cleaned_data['default_owner'],
                new_ticket_cc = form.cleaned_data['new_ticket_cc'],
                updated_ticket_cc = form.cleaned_data['updated_ticket_cc'],
                reassign_when_closed = form.cleaned_data['reassign_when_closed'],
                dedicated_time = form.cleaned_data['dedicated_time'],
            )
            queue.save()
            return HttpResponseRedirect(reverse('helpdesk:maintain_queues'))

        redo_form = EditQueueForm(
            "create",
            request.POST,
            organization=org.id,
            initial = {  # todo remove hard coding
                'title': form.cleaned_data['title'],
                'slug': form.data['slug'], # no change
                'match_on': [i for i in form.cleaned_data['agg_match_on'] if i], # remove empty strings
                'match_on_addresses': [i for i in form.cleaned_data['agg_match_on_addresses'] if i], # remove empty strings
                'allow_public_submission': form.cleaned_data['allow_public_submission'],
                'escalate_days': form.cleaned_data['escalate_days'],
                'enable_notifications_on_email_events': form.cleaned_data['enable_notifications_on_email_events'],
                'default_owner': form.cleaned_data['default_owner'],
                'new_ticket_cc': form.cleaned_data['new_ticket_cc'],
                'updated_ticket_cc': form.cleaned_data['updated_ticket_cc'],
                'reassign_when_closed': form.cleaned_data['reassign_when_closed'],
                'dedicated_time': form.cleaned_data['dedicated_time'],
            }
        )

        return render(request, 'helpdesk/edit_queue.html', {
            'form': redo_form,
            'errors': form.errors,
            'action': "Create",
            'debug': settings.DEBUG,
        })


@helpdesk_staff_member_required
def edit_queue(request, slug):
    """Edit Queue"""
    queue = get_object_or_404(Queue, slug=slug)
    org = request.user.default_organization.helpdesk_organization

    if request.method == "GET":
        form = EditQueueForm(
            "edit",
            organization=org.id,
            initial = {  # todo remove hard coding
                'organization': queue.organization.id,
                'title': queue.title,
                'slug': queue.slug,
                'match_on': queue.match_on,
                'agg_match_on': queue.match_on,
                'match_on_addresses': queue.match_on_addresses,
                'agg_match_on_addresses': queue.match_on_addresses,
                'allow_public_submission': queue.allow_public_submission,
                'escalate_days': queue.escalate_days,
                'enable_notifications_on_email_events': queue.enable_notifications_on_email_events,
                'default_owner': queue.default_owner,
                'reassign_when_closed': queue.reassign_when_closed,
                'new_ticket_cc': queue.new_ticket_cc,
                'updated_ticket_cc': queue.updated_ticket_cc,
                'dedicated_time': queue.dedicated_time,
                'importer': queue.importer if queue.importer else None,
            }
        )

        return render(request, 'helpdesk/edit_queue.html', {
            'queue': queue,
            'form': form,
            'action': "Edit",
            'debug': settings.DEBUG,
        })
    elif request.method == "POST":
        form = EditQueueForm("edit", request.POST, organization=org.id)
        if form.is_valid():
            queue.title = form.cleaned_data['title']  # todo remove hard coding
            # queue.slug = form.cleaned_data['slug'] # no change
            queue.match_on = [i for i in form.cleaned_data['agg_match_on'] if i] # remove empty strings
            queue.match_on_addresses = [i for i in form.cleaned_data['agg_match_on_addresses'] if i] # remove empty strings
            queue.allow_public_submission = form.cleaned_data['allow_public_submission']
            queue.escalate_days = form.cleaned_data['escalate_days']
            queue.enable_notifications_on_email_events = form.cleaned_data['enable_notifications_on_email_events']
            queue.default_owner = form.cleaned_data['default_owner']
            queue.new_ticket_cc = form.cleaned_data['new_ticket_cc']
            queue.updated_ticket_cc = form.cleaned_data['updated_ticket_cc']
            queue.reassign_when_closed = form.cleaned_data['reassign_when_closed']
            queue.dedicated_time = form.cleaned_data['dedicated_time']

            queue.save()
        return HttpResponseRedirect(reverse('helpdesk:maintain_queues'))


@helpdesk_staff_member_required
def form_list(request):
    org = request.user.default_organization.helpdesk_organization
    form_list = FormType.objects.filter(organization=org)

    # user settings num tickets per page
    if request.user.is_authenticated and hasattr(request.user, 'usersettings_helpdesk'):
        forms_per_page = request.user.usersettings_helpdesk.tickets_per_page
    else:
        forms_per_page = 25

    paginator = Paginator(
        form_list, forms_per_page)
    try:
        form_list = paginator.page(request.GET.get(_('q_page'), 1))
    except PageNotAnInteger:
        form_list = paginator.page(1)
    except EmptyPage:
        form_list = paginator.page(
            paginator.num_pages)

    return render(request, 'helpdesk/form_list.html', {
        'form_list': form_list,
        'debug': settings.DEBUG,
    })


@helpdesk_staff_member_required
def create_form(request):
    org = request.user.default_organization.helpdesk_organization

    if request.method == "GET":
        # Create empty form and save it to the database to generate the default Custom Fields.
        formtype = FormType(organization = org, name="Unnamed Form")
        formtype.save()
        form = EditFormTypeForm(
            initial = {
                'id': formtype.id,  # todo remove hard coding
                'name': formtype.name,
                'description': formtype.description,
                'queue': formtype.queue,
                'public': formtype.public,
                'staff': formtype.staff,
                'unlisted': formtype.unlisted,
<<<<<<< HEAD
                'multi_pair': formtype.multi_pair,
                'prepopulate': formtype.prepopulate,
                'pull_cycle': formtype.pull_cycle,
                'view_only': formtype.view_only
=======
                'auto_pair': formtype.auto_pair,
                'auto_copy': formtype.auto_copy
>>>>>>> 138d3634
            },
            initial_customfields = CustomField.objects.filter(ticket_form=formtype),
            organization = org,
            pk = formtype.id
        )

        return render(request, 'helpdesk/edit_form.html', {
            'formtype': formtype,
            'form': form,
            'action': "Create",
            'debug': settings.DEBUG,
        })
    elif request.method == "POST":
        form = EditFormTypeForm(request.POST, organization = org)
        formtype = get_object_or_404(FormType, pk=request.POST.get('id'))
        formset = form.CustomFieldFormSet(request.POST)

        if form.is_valid():
            formtype.name = form.cleaned_data['name']  # todo remove hard coding
            formtype.description = form.cleaned_data['description']
            formtype.queue = form.cleaned_data['queue']
            formtype.updated = datetime.now()
            formtype.public = form.cleaned_data['public']
            formtype.staff = form.cleaned_data['staff']
            formtype.unlisted = form.cleaned_data['unlisted']
<<<<<<< HEAD
            formtype.multi_pair = form.cleaned_data['multi_pair']
            formtype.prepopulate = form.cleaned_data['prepopulate']
            formtype.pull_cycle = form.cleaned_data['pull_cycle']
            formtype.view_only = form.cleaned_data['view_only']
            formtype.save()
=======
            formtype.auto_pair = form.cleaned_data['auto_pair']
            formtype.auto_pair = form.cleaned_data['auto_copy']
            formtype.save() 
>>>>>>> 138d3634

            if formset.is_valid():
                for df in formset.deleted_forms:
                    if df.cleaned_data['id']: df.cleaned_data['id'].delete()

                for cf in formset.cleaned_data:
                    if not cf or cf['DELETE']: continue # continue to next item if form is empty or item is being deleted

                    customfield = cf['id'] if cf['id'] else CustomField()

                    customfield.field_name = cf['field_name']  # todo remove hard coding
                    customfield.label = cf['label']
                    customfield.help_text = cf['help_text']
                    customfield.data_type = cf['data_type']
                    customfield.max_length = cf['max_length']
                    customfield.decimal_places = cf['decimal_places']
                    customfield.empty_selection_list = cf['empty_selection_list']
                    customfield.list_values = cf['list_values']
                    customfield.notifications = cf['notifications']
                    customfield.form_ordering = cf['form_ordering']
                    customfield.required = cf['required']
                    customfield.staff = cf['staff']
                    customfield.public = cf['public']
                    customfield.column = cf['column']
                    customfield.lookup = cf['lookup']
                    customfield.read_only = cf['read_only']
                    if not customfield.created: customfield.created = datetime.now()
                    customfield.modified = datetime.now()
                    customfield.ticket_form = formtype
                    customfield.save()

                return HttpResponseRedirect(reverse('helpdesk:maintain_forms'))

        form.customfield_formset = formset
        return render(request, "helpdesk/edit_form.html", {
            'formtype': formtype,
            'form': form,
            'formset': formset,
            'action': "Create",
            'debug': settings.DEBUG,
        })


@helpdesk_staff_member_required
def edit_form(request, pk):
    formtype = get_object_or_404(FormType, pk=pk)

    if request.method == "GET":
        form = EditFormTypeForm(
            initial={
                'id': formtype.id,  # todo remove hard coding
                'name': formtype.name,
                'description': formtype.description,
                'queue': formtype.queue,
                'public': formtype.public,
                'staff': formtype.staff,
                'unlisted': formtype.unlisted,
<<<<<<< HEAD
                'multi_pair': formtype.multi_pair,
                'prepopulate': formtype.prepopulate,
                'pull_cycle': formtype.pull_cycle,
                'view_only': formtype.view_only
=======
                'auto_pair': formtype.auto_pair,
                'auto_copy': formtype.auto_copy
>>>>>>> 138d3634
            },
            initial_customfields=CustomField.objects.filter(ticket_form=formtype).prefetch_related('parent_fields'),
            organization=formtype.organization,
            pk=pk,
        )

        return render(request, 'helpdesk/edit_form.html', {
            'formtype': formtype,
            'form': form,
            'action': "Edit",
            'debug': settings.DEBUG,
        })
    elif request.method == "POST":
        initial_customfields = CustomField.objects.filter(ticket_form=formtype).prefetch_related('parent_fields')
        form = EditFormTypeForm(request.POST, organization=formtype.organization, initial_customfields=initial_customfields)
        formset = form.CustomFieldFormSet(request.POST)

<<<<<<< HEAD
        dependency_error = False
        try:
            with transaction.atomic():
                if form.is_valid():
                    formtype.name = form.cleaned_data['name']  # todo remove hard coding
                    formtype.description = form.cleaned_data['description']
                    formtype.queue = form.cleaned_data['queue']
                    formtype.updated = datetime.now()
                    formtype.public = form.cleaned_data['public']
                    formtype.staff = form.cleaned_data['staff']
                    formtype.unlisted = form.cleaned_data['unlisted']
                    formtype.multi_pair = form.cleaned_data['multi_pair']
                    formtype.prepopulate = form.cleaned_data['prepopulate']
                    formtype.pull_cycle = form.cleaned_data['pull_cycle']
                    formtype.view_only = form.cleaned_data['view_only']
                    formtype.save()

                    if formset.is_valid():
                        for df in formset.deleted_forms:
                            if df.cleaned_data['id']: df.cleaned_data['id'].delete()

                        for cf_indx, cf in enumerate(formset.cleaned_data):
                            if not cf or cf['DELETE']:
                                # continue to next item if form is empty or item is being deleted
                                continue

                            customfield = cf['id'] if cf['id'] else CustomField()  # todo remove hard coding
                            customfield.field_name = cf['field_name']
                            customfield.label = cf['label']
                            customfield.help_text = cf['help_text']
                            customfield.data_type = cf['data_type']
                            customfield.max_length = cf['max_length']
                            customfield.decimal_places = cf['decimal_places']
                            customfield.empty_selection_list = cf['empty_selection_list']
                            customfield.list_values = [i for i in cf['agg_list_values'] if i] # remove empty strings
                            customfield.notifications = cf['notifications']
                            customfield.form_ordering = cf['form_ordering']
                            customfield.required = cf['required']
                            customfield.staff = cf['staff']
                            customfield.public = cf['public']
                            customfield.column = cf['column']
                            customfield.lookup = cf['lookup']
                            customfield.read_only = cf['read_only']
                            if not customfield.created: customfield.created = datetime.now()
                            customfield.modified = datetime.now()
                            customfield.ticket_form = formtype
                            customfield.save()

                            # Handle dependent fields
                            sub_formset_post = form.DependsOnFormSet.clean_post_data(cf_indx, request.POST)
                            sub_formset = form.DependsOnFormSet(sub_formset_post, instance=customfield)

                            if sub_formset_post and sub_formset.is_valid():
                                for sub_df in sub_formset.deleted_forms:
                                    if sub_df.cleaned_data['id']: sub_df.cleaned_data['id'].delete()

                                for dependent_field_form in sub_formset.cleaned_data:
                                    if not dependent_field_form or dependent_field_form['DELETE']:
                                        continue

                                    depends_on = dependent_field_form['id'] if dependent_field_form['id'] else DependsOn()
                                    depends_on.parent = dependent_field_form['parent']
                                    depends_on.dependent = dependent_field_form['dependent']
                                    depends_on.parent_help_text = dependent_field_form['parent_help_text']
                                    depends_on.value = dependent_field_form['value']

                                    depends_on.save()

                        return HttpResponseRedirect(reverse('helpdesk:maintain_forms'))
        
        except IntegrityError: # Circular dependency detected
            dependency_error = True
=======
        if form.is_valid():
            formtype.name = form.cleaned_data['name']  # todo remove hard coding
            formtype.description = form.cleaned_data['description']
            formtype.queue = form.cleaned_data['queue']
            formtype.updated = datetime.now()
            formtype.public = form.cleaned_data['public']
            formtype.staff = form.cleaned_data['staff']
            formtype.unlisted = form.cleaned_data['unlisted']
            formtype.auto_pair = form.cleaned_data['auto_pair']
            formtype.auto_pair = form.cleaned_data['auto_copy']
            formtype.save() 
            
            if formset.is_valid():
                for df in formset.deleted_forms:
                    if df.cleaned_data['id']: df.cleaned_data['id'].delete()

                for cf in formset.cleaned_data:
                    if not cf or cf['DELETE']: continue # continue to next item if form is empty or item is being deleted
>>>>>>> 138d3634

        # Django did not like the form populated by the request - this approach still
        # maintains the user's current changes in the redo form even though they did not reach the database
        form = EditFormTypeForm(
            initial={
                'id': formtype.id,  # todo remove hard coding
                'name': formtype.name,
                'description': formtype.description,
                'queue': formtype.queue,
                'public': formtype.public,
                'staff': formtype.staff,
                'unlisted': formtype.unlisted,
                'prepopulate': formtype.prepopulate,
                'pull_cycle': formtype.pull_cycle,
                'view_only': formtype.view_only
            },
            initial_customfields=CustomField.objects.filter(ticket_form=formtype).prefetch_related('parent_fields'),
            organization=formtype.organization,
            pk=pk,
        )

        if dependency_error:
            form._errors = {'__all__': ['Cannot have fields that depend on themselves.']}

        return render(request, "helpdesk/edit_form.html", {
            'formtype': formtype,
            'form': form,
            'formset': formset,
            'action': "Edit",
            'debug': settings.DEBUG,
        })


@helpdesk_staff_member_required
def delete_form(request, pk):
    form = get_object_or_404(FormType, pk=pk)
    form.delete()
    return HttpResponseRedirect(reverse('helpdesk:maintain_forms'))


@helpdesk_staff_member_required
def duplicate_form(request, pk):
    formtype = get_object_or_404(FormType, pk=pk)
    new_form = FormType(  # todo remove hard coding
        organization = formtype.organization,
        name = formtype.name + " - Copy",
        description = formtype.description,
        queue = formtype.queue,
        public = formtype.public,
        staff = formtype.staff,
        unlisted = formtype.unlisted,
        prepopulate = formtype.prepopulate,
        pull_cycle = formtype.pull_cycle,
        view_only = formtype.view_only,
        created = datetime.now(),
        updated = datetime.now(),
    )
    new_form.save() # generate default custom fields

    for cf_name in formtype.get_extra_field_names():
        cf = CustomField.objects.get(ticket_form=formtype, field_name=cf_name)
        new_cf = CustomField(  # todo remove hard coding
            field_name = cf.field_name,
            label = cf.label,
            help_text = cf.help_text,
            data_type = cf.data_type,
            max_length = cf.max_length,
            decimal_places = cf.decimal_places,
            empty_selection_list = cf.empty_selection_list,
            list_values = cf.list_values,
            notifications = cf.notifications,
            form_ordering = cf.form_ordering,
            required = cf.required,
            staff = cf.staff,
            public = cf.public,
            column = cf.column,
            lookup = cf.lookup,
            created = datetime.now(),
            modified = datetime.now(),
            ticket_form = new_form
        )
        new_cf.save()
    return HttpResponseRedirect(reverse('helpdesk:maintain_forms'))


def copy_field(request):
    """
    Asynchonously copy CustomField to another form
    """
    form = EditFormTypeForm.CustomFieldFormSet.form(request.POST)
    form_id = request.POST.get('form_id')
    if form.is_valid():
        cf = form.cleaned_data
        target_form = FormType.objects.get(id=form_id)
        base = cf['field_name'] + '_copy'

        high = CustomField.objects.filter(ticket_form=target_form, field_name__regex=(base + r'(\d+)')).order_by('field_name').last()
        if high != None: # if copies exist, use the index after the highest to ensure availability
            import re
            match = re.search(base + r'(\d+)', high.field_name)
            copy = base + str(int(match.group(1)) + 1)
        else: # otherwise just use 1
            copy = base + '1'

        customfield = CustomField()  # todo remove hard coding
        customfield.field_name = copy
        customfield.label = cf['label']
        customfield.help_text = cf['help_text']
        customfield.data_type = cf['data_type']
        customfield.max_length = cf['max_length']
        customfield.decimal_places = cf['decimal_places']
        customfield.empty_selection_list = cf['empty_selection_list']
        customfield.list_values = [i for i in cf['agg_list_values'] if i] # remove empty strings
        customfield.notifications = cf['notifications']
        customfield.form_ordering = cf['form_ordering']
        customfield.required = cf['required']
        customfield.staff = cf['staff']
        customfield.public = cf['public']
        customfield.column = cf['column']
        customfield.lookup = cf['lookup']
        if not customfield.created: customfield.created = datetime.now()
        customfield.modified = datetime.now()
        customfield.ticket_form = target_form
        customfield.save()

        return JsonResponse({'copied': True})
    else:
        return JsonResponse({'copied': False, 'errors': form.errors})


@helpdesk_staff_member_required
def dashboard(request):
    """
    A quick summary overview for users: A list of their own tickets, a table
    showing ticket counts by queue/status, and a list of unassigned tickets
    with options for them to 'Take' ownership of said tickets.
    """
    # user settings num tickets per page
    if request.user.is_authenticated and hasattr(request.user, 'usersettings_helpdesk'):
        tickets_per_page = request.user.usersettings_helpdesk.tickets_per_page
    else:
        tickets_per_page = 25

    # page vars for the three ticket tables
    user_tickets_page = request.GET.get(_('ut_page'), 1)
    user_tickets_closed_resolved_page = request.GET.get(_('utcr_page'), 1)
    all_tickets_reported_by_current_user_page = request.GET.get(_('atrbcu_page'), 1)
    unassigned_tickets_page = request.GET.get(_('uat_page'), 1)

    huser = HelpdeskUser(request.user)
    user_queues = huser.get_queues()                # Queues in user's default org (or all if superuser)
    active_tickets = Ticket.objects.select_related('queue').exclude(
        status__in=[Ticket.CLOSED_STATUS, Ticket.RESOLVED_STATUS],
    )

    # Get only active tickets
    active_tickets = active_tickets.filter(
        queue__in=user_queues).exclude(status=Ticket.DUPLICATE_STATUS)

    # open & reopened tickets, assigned to current user
    tickets = active_tickets.filter(
        assigned_to=request.user,
    )

    # closed & resolved tickets, assigned to current user
    tickets_closed_resolved = Ticket.objects.select_related('queue').filter(
        assigned_to=request.user,
        status__in=[Ticket.CLOSED_STATUS, Ticket.RESOLVED_STATUS, Ticket.DUPLICATE_STATUS],
        queue__in=user_queues,
    )

    unassigned_tickets = active_tickets.filter(
        assigned_to__isnull=True,
        kbitem__isnull=True,
        queue__in=user_queues,
    )

    kbitems = huser.get_assigned_kb_items()

    # all tickets, reported by current user, in their default org
    all_tickets_reported_by_current_user = ''
    email_current_user = request.user.email
    if email_current_user:
        all_tickets_reported_by_current_user = Ticket.objects.select_related('queue').filter(
            submitter_email=email_current_user,
            queue__in=user_queues
        ).exclude(status=Ticket.DUPLICATE_STATUS).order_by(
            # Custom Ordering: New, Open / Reopened, Replied, Resolved, Closed
            Case(When(status=Ticket.NEW_STATUS, then=0), default=1),
            Case(When(status__in=[Ticket.OPEN_STATUS, Ticket.REOPENED_STATUS], then=1), default=2),
            Case(When(status=Ticket.REPLIED_STATUS, then=2), default=3),
            Case(When(status=Ticket.RESOLVED_STATUS, then=3), default=4),
            Case(When(status=Ticket.CLOSED_STATUS, then=3), default=4),
            '-id'
        )

    tickets_in_queues = Ticket.objects.filter(
        queue__in=user_queues,
    )
    basic_ticket_stats = calc_basic_ticket_stats(tickets_in_queues)

    # The following query builds a grid of queues & ticket statuses,
    # to be displayed to the user. EG:
    #          Open  Resolved
    # Queue 1    10     4
    # Queue 2     4    12
    # code never used (and prone to sql injections)
    # queues = HelpdeskUser(request.user).get_queues().values_list('id', flat=True)
    # from_clause = """FROM    helpdesk_ticket t,
    #                 helpdesk_queue q"""
    # if queues:
    #     where_clause = """WHERE   q.id = t.queue_id AND
    #                     q.id IN (%s)""" % (",".join(("%d" % pk for pk in queues)))
    # else:
    #     where_clause = """WHERE   q.id = t.queue_id"""

    # get user assigned tickets page
    paginator = Paginator(
        tickets, tickets_per_page)
    try:
        tickets = paginator.page(user_tickets_page)
    except PageNotAnInteger:
        tickets = paginator.page(1)
    except EmptyPage:
        tickets = paginator.page(
            paginator.num_pages)

    # get user completed tickets page
    paginator = Paginator(
        tickets_closed_resolved, tickets_per_page)
    try:
        tickets_closed_resolved = paginator.page(
            user_tickets_closed_resolved_page)
    except PageNotAnInteger:
        tickets_closed_resolved = paginator.page(1)
    except EmptyPage:
        tickets_closed_resolved = paginator.page(
            paginator.num_pages)

    # get user submitted tickets page
    paginator = Paginator(
        all_tickets_reported_by_current_user, tickets_per_page)
    try:
        all_tickets_reported_by_current_user = paginator.page(
            all_tickets_reported_by_current_user_page)
    except PageNotAnInteger:
        all_tickets_reported_by_current_user = paginator.page(1)
    except EmptyPage:
        all_tickets_reported_by_current_user = paginator.page(
            paginator.num_pages)

    # get unassigned tickets page
    paginator = Paginator(
        unassigned_tickets, tickets_per_page)
    try:
        unassigned_tickets = paginator.page(
            unassigned_tickets_page)
    except PageNotAnInteger:
        unassigned_tickets = paginator.page(1)
    except EmptyPage:
        unassigned_tickets = paginator.page(
            paginator.num_pages)

    return render(request, 'helpdesk/dashboard.html', {
        'user_tickets': tickets,
        'user_tickets_closed_resolved': tickets_closed_resolved,
        'unassigned_tickets': unassigned_tickets,
        'kbitems': kbitems,
        'all_tickets_reported_by_current_user': all_tickets_reported_by_current_user,
        'basic_ticket_stats': basic_ticket_stats,
        'debug': settings.DEBUG,
    })


dashboard = staff_member_required(dashboard)


def ticket_perm_check(request, ticket):
    huser = HelpdeskUser(request.user, request)
    if not huser.check_default_org(ticket.ticket_form.organization):
        return HttpResponseRedirect(reverse('helpdesk:home'))
    else:
        if not huser.can_access_queue(ticket.queue):
            raise PermissionDenied()
        if not huser.can_access_ticket(ticket):
            raise PermissionDenied()


@helpdesk_staff_member_required
def delete_ticket(request, ticket_id):
    ticket = get_object_or_404(Ticket, id=ticket_id)
    perm = ticket_perm_check(request, ticket)
    if perm is not None:
        return perm

    if request.method == 'GET':
        return render(request, 'helpdesk/delete_ticket.html', {
            'ticket': ticket,
            'next': request.GET.get('next', 'home'),
            'debug': settings.DEBUG,
        })
    else:
        ticket.delete()
        redirect_to = 'helpdesk:home'
        if request.POST.get('next') == 'dashboard':
            redirect_to = 'helpdesk:dashboard'
        return HttpResponseRedirect(reverse(redirect_to))


delete_ticket = staff_member_required(delete_ticket)


@helpdesk_staff_member_required
def followup_edit(request, ticket_id, followup_id):
    """Edit followup options with an ability to change the ticket."""
    followup = get_object_or_404(FollowUp, id=followup_id)
    ticket = get_object_or_404(Ticket, id=ticket_id)
    perm = ticket_perm_check(request, ticket)
    if perm is not None:
        return perm

    if request.method == 'GET':
        form = EditFollowUpForm(initial={
            'title': escape(followup.title),
            'ticket': followup.ticket,
            'comment': escape(followup.comment),
            'public': followup.public,
            'new_status': followup.new_status,
        })

        ticketcc_string, show_subscribe = \
            return_ticketccstring_and_show_subscribe(request.user, ticket)

        return render(request, 'helpdesk/followup_edit.html', {
            'followup': followup,
            'ticket': ticket,
            'form': form,
            'ticketcc_string': ticketcc_string,
            'debug': settings.DEBUG,
        })
    elif request.method == 'POST':
        form = EditFollowUpForm(request.POST)
        if form.is_valid():
            title = form.cleaned_data['title']
            _ticket = form.cleaned_data['ticket']
            comment = form.cleaned_data['comment']
            public = form.cleaned_data['public']
            new_status = form.cleaned_data['new_status']
            # will save previous date
            old_date = followup.date
            new_followup = FollowUp(title=title, date=old_date, ticket=_ticket,
                                    comment=comment, public=public,
                                    new_status=new_status,)

            # keep old user if one did exist before.
            if followup.user:
                new_followup.user = followup.user
            new_followup.save()
            # get list of old attachments & link them to new_followup
            attachments = FollowUpAttachment.objects.filter(followup=followup)
            for attachment in attachments:
                attachment.followup = new_followup
                attachment.save()
            # delete old followup
            followup.delete()
        return HttpResponseRedirect(reverse('helpdesk:view', args=[ticket.id]))


followup_edit = staff_member_required(followup_edit)


@helpdesk_staff_member_required
def followup_delete(request, ticket_id, followup_id):
    """followup delete for superuser"""

    ticket = get_object_or_404(Ticket, id=ticket_id)
    if not request.user.is_superuser:  # todo
        return HttpResponseRedirect(reverse('helpdesk:view', args=[ticket.id]))

    followup = get_object_or_404(FollowUp, id=followup_id)
    followup.delete()
    return HttpResponseRedirect(reverse('helpdesk:view', args=[ticket.id]))


followup_delete = staff_member_required(followup_delete)


@helpdesk_staff_member_required
def view_ticket(request, ticket_id):
    ticket = get_object_or_404(Ticket, id=ticket_id)
    perm = ticket_perm_check(request, ticket)
    if perm is not None:
        return perm

    if 'take' in request.GET:
        # Allow the user to assign the ticket to themselves whilst viewing it.

        # Trick the update_ticket() view into thinking it's being called with
        # a valid POST.
        request.POST = {
            'owner': request.user.id,
            'public': 0,
            'title': ticket.title,
            'comment': ''
        }
        return update_ticket(request, ticket_id)

    if 'subscribe' in request.GET:
        # Allow the user to subscribe him/herself to the ticket whilst viewing it.
        ticket_cc, show_subscribe = \
            return_ticketccstring_and_show_subscribe(request.user, ticket)
        if show_subscribe:
            subscribe_staff_member_to_ticket(ticket, request.user)
            return HttpResponseRedirect(reverse('helpdesk:view', args=[ticket.id]))

    if 'close' in request.GET and ticket.status == Ticket.RESOLVED_STATUS:
        if not ticket.assigned_to:
            owner = 0
        else:
            owner = ticket.assigned_to.id

        # Trick the update_ticket() view into thinking it's being called with
        # a valid POST.
        request.POST = {
            'new_status': Ticket.CLOSED_STATUS,
            'public': 1,
            'owner': owner,
            'title': ticket.title,
            'comment': _('Accepted resolution and closed ticket'),
        }

        return update_ticket(request, ticket_id)

    org = ticket.ticket_form.organization
    users = list_of_helpdesk_staff(org)
    # TODO add back HELPDESK_STAFF_ONLY_TICKET_OWNERS setting
    """if helpdesk_settings.HELPDESK_STAFF_ONLY_TICKET_OWNERS:
        staff_ids = [u.id for u in users if is_helpdesk_staff(u, org=org)]  # todo
        users = users.filter(id__in=staff_ids)"""
    users = users.order_by('last_name', 'first_name', 'email')

    queues = Queue.objects.filter(organization=org)
    queue_choices = _get_queue_choices(queues)
    # TODO: shouldn't this template get a form to begin with?
    form = TicketForm(initial={'due_date': ticket.due_date},
                      queue_choices=queue_choices,
                      form_id=ticket.ticket_form.pk)

    ticketcc_string, show_subscribe = \
        return_ticketccstring_and_show_subscribe(request.user, ticket)

    submitter_userprofile = ticket.get_submitter_userprofile()
    """if submitter_userprofile is not None:
        content_type = ContentType.objects.get_for_model(submitter_userprofile)
        submitter_userprofile_url = reverse(
            'admin:{app}_{model}_change'.format(app=content_type.app_label, model=content_type.model),
            kwargs={'object_id': submitter_userprofile.id}  # TODO problem
        )
    else:"""
    submitter_userprofile_url = None

    display_data = CustomField.objects.filter(ticket_form=ticket.ticket_form).only(
        'label', 'data_type',
        'field_name', 'column',
    )
    extra_data = []
    for values, object in zip(display_data.values(), display_data):  # TODO check how many queries this runs
        if not is_unlisted(values['field_name']) and not values['data_type'] == 'attachment':
            if values['field_name'] in ticket.extra_data:
                values['value'] = ticket.extra_data[values['field_name']]
            else:
                values['value'] = getattr(ticket, values['field_name'], None)
            values['has_column'] = True if object.column else False
            extra_data.append(values)

    prop_display_column = Column.objects.filter(organization=org, column_name=org.property_display_field, table_name='PropertyState').first()
    if prop_display_column:
        if prop_display_column.is_extra_data:
            prop_display_query = f'state__extra_data__{prop_display_column.column_name}'
        else:
            prop_display_query = f'state__{prop_display_column.column_name}'
    else:
        prop_display_query = 'state__address_line_1'

    taxlot_display_column = Column.objects.filter(organization=org, column_name=org.taxlot_display_field, table_name='TaxLotState').first()
    if taxlot_display_column:
        if taxlot_display_column.is_extra_data:
            taxlot_display_query = f'state__extra_data__{taxlot_display_column.column_name}'
        else:
            taxlot_display_query = f'state__{taxlot_display_column.column_name}'
    else:
        taxlot_display_query = 'state__address_line_1'

    portfolio_display_query = 'portfolio__name'

    properties = list(
        PropertyView.objects.filter(property_id__in=ticket.beam_property.all().values_list('id', flat=True))
        .order_by('property_id', '-cycle__end').distinct('property_id').values('id', 'property_id', address=F(prop_display_query)))
    taxlots = list(
        TaxLotView.objects.filter(taxlot_id__in=ticket.beam_taxlot.all().values_list('id', flat=True))
        .order_by('taxlot_id', '-cycle__end').distinct('taxlot_id').values('id', 'taxlot_id', address=F(taxlot_display_query)))
    portfolios = list(
        PortfolioView.objects.filter(portfolio_id__in=ticket.beam_portfolio.all().values_list('id', flat=True))
        .order_by('portfolio_id', '-cycle__end').distinct('portfolio_id').values('id', 'portfolio_id', address=F(portfolio_display_query)))

    for p in properties:
        if p['address'] is None or p['address'] == '':
            p['address'] = '(No address found)'
    for t in taxlots:
        if t['address'] is None or t['address'] == '':
            t['address'] = '(No address found)'

    return render(request, 'helpdesk/ticket.html', {
        'ticket': ticket,
        'submitter_userprofile_url': submitter_userprofile_url,
        'form': form,
        'active_users': users,
        'priorities': Ticket.PRIORITY_CHOICES,
        'preset_replies': PreSetReply.objects.filter(organization=org).filter(
            Q(queues=ticket.queue) | Q(queues__isnull=True)),
        'tag_choices': Tag.objects.filter(organization=org).only('id', 'name', 'color'),
        'ticketcc_string': ticketcc_string,
        'SHOW_SUBSCRIBE': show_subscribe,
        'extra_data': extra_data,
        'properties': properties,
        'taxlots': taxlots,
        'portfolios': portfolios,
        'is_staff': is_helpdesk_staff(request.user),
        'debug': settings.DEBUG,
    })


def return_ticketccstring_and_show_subscribe(user, ticket):
    """used in view_ticket() and followup_edit()"""
    # create the ticketcc_string and check whether current user is already
    # subscribed
    username = user.get_username().upper()
    useremail = user.email.upper()
    strings_to_check = list()
    strings_to_check.append(username)
    strings_to_check.append(useremail)

    ticketcc_string = ''
    all_ticketcc = ticket.ticketcc_set.all()
    counter_all_ticketcc = len(all_ticketcc) - 1
    show_subscribe = True
    for i, ticketcc in enumerate(all_ticketcc):
        ticketcc_this_entry = str(ticketcc.display)
        ticketcc_string += ticketcc_this_entry
        if i < counter_all_ticketcc:
            ticketcc_string += ', '
        if strings_to_check.__contains__(ticketcc_this_entry.upper()):
            show_subscribe = False

    # check whether current user is a submitter or assigned to ticket
    assignedto_username = str(ticket.assigned_to).upper()
    strings_to_check = list()
    if ticket.submitter_email is not None:
        submitter_email = ticket.submitter_email.upper()
        strings_to_check.append(submitter_email)
    strings_to_check.append(assignedto_username)
    if strings_to_check.__contains__(username) or strings_to_check.__contains__(useremail):
        show_subscribe = False

    return ticketcc_string, show_subscribe


def subscribe_to_ticket_updates(ticket, user=None, email=None, can_view=True, can_update=False):
    if ticket is not None:
        queryset = TicketCC.objects.filter(ticket=ticket, user=user, email=email)

        # Don't create duplicate entries for subscribers
        if queryset.count() > 0:
            return None

        if user is None and len(email) < 5:
            raise ValidationError(
                _('When you add somebody on Cc, you must provide either a User or a valid email. Email: %s' % email)
            )

        ticketcc = TicketCC(
            ticket=ticket,
            user=user,
            email=email,
            can_view=can_view,
            can_update=can_update
        )
        ticketcc.save()
        return ticketcc


def subscribe_staff_member_to_ticket(ticket, user, email='', can_view=True, can_update=False):
    """used in view_ticket() and update_ticket()"""
    return subscribe_to_ticket_updates(ticket=ticket, user=user, email=email, can_view=can_view, can_update=can_update)


def update_ticket(request, ticket_id, public=False):
    ticket = None
    # So if the update isn't public, or the user isn't a staff member:
    # Locate the ticket through the submitter email and the secret key.
    if not (public or is_helpdesk_staff(request.user)):

        key = request.POST.get('key')
        email = request.POST.get('mail')

        if key and email:
            ticket = Ticket.objects.get(
                id=ticket_id,
                submitter_email__iexact=email,  # TODO: Other email fields should work for this too.  # todo todo
                secret_key__iexact=key
            )

        if not ticket:
            return HttpResponseRedirect(
                '%s?next=%s' % (reverse('helpdesk:login'), request.path)
            )

    if not ticket:
        ticket = get_object_or_404(Ticket, id=ticket_id)

    comment = request.POST.get('comment', '')
    new_status = int(request.POST.get('new_status', ticket.status))
    title = request.POST.get('title', '')
    public = request.POST.get('public', False)
    owner = int(request.POST.get('owner', -1))
    priority = int(request.POST.get('priority', ticket.priority))
    mins_spent = int(request.POST.get("time_spent", '0').strip() or '0')
    time_spent = timedelta(minutes=mins_spent)

    # NOTE: jQuery's default for dates is mm/dd/yy
    # very US-centric but for now that's the only format supported
    # until we clean up code to internationalize a little more
    due_date = request.POST.get('due_date', None)
    due_date = due_date if due_date else None

    utc = pytz.timezone('UTC')
    if due_date is not None:
        # https://stackoverflow.com/questions/26264897/time-zone-field-in-isoformat
        due_date = timezone.get_current_timezone().localize(dateutil.parser.parse(due_date))
        due_date = due_date.astimezone(utc)

    no_changes_excluding_time_spent = all([  # excludes spent time so we can re-use it to send emails
        not request.FILES,
        not comment,
        new_status == ticket.status,
        title == ticket.title,
        priority == int(ticket.priority),
        due_date == ticket.due_date,
        (owner == -1) or (not owner and not ticket.assigned_to) or
        (owner and User.objects.get(id=owner) == ticket.assigned_to),
    ])
    if no_changes_excluding_time_spent and mins_spent == 0:
        return return_to_ticket(request.user, request, helpdesk_settings, ticket)

    # We need to allow the 'ticket' and 'queue' contexts to be applied to the
    # comment.
    context = safe_template_context(ticket)

    from django.template import engines
    template_func = engines['django'].from_string
    # this prevents system from trying to render any template tags
    # broken into two stages to prevent changes from first replace being themselves
    # changed by the second replace due to conflicting syntax
    comment = comment.replace('{%', 'X-HELPDESK-COMMENT-VERBATIM').replace('%}', 'X-HELPDESK-COMMENT-ENDVERBATIM')
    comment = comment.replace(
        'X-HELPDESK-COMMENT-VERBATIM', '{% verbatim %}{%'
    ).replace(
        'X-HELPDESK-COMMENT-ENDVERBATIM', '%}{% endverbatim %}'
    )
    # render the neutralized template
    comment = template_func(comment).render(context)

    if owner == -1 and ticket.assigned_to:
        owner = ticket.assigned_to.id

    f = FollowUp(ticket=ticket, date=timezone.now(), comment=comment)

    if is_helpdesk_staff(request.user, ticket.ticket_form.organization_id):
        f.user = request.user

    f.public = public

    old_status_str = ticket.get_status_display()
    old_status = ticket.status

    reassigned = False
    old_owner = ticket.assigned_to

    if owner != -1:
        if owner != 0 and ((ticket.assigned_to and owner != ticket.assigned_to.id) or not ticket.assigned_to):
            new_user = User.objects.get(id=owner)
            f.title = _('Assigned to %(name)s') % {
                'name': new_user.get_full_name() or new_user.get_username(),
            }
            ticket.assigned_to = new_user
            reassigned = True
        # user changed owner to 'unassign'
        elif owner == 0 and ticket.assigned_to is not None:
            f.title = _('Unassigned')
            ticket.assigned_to = None
        elif ticket.queue.reassign_when_closed and ticket.assigned_to and owner == ticket.assigned_to.id and (
                ticket.queue.default_owner and new_status != ticket.status and new_status == Ticket.CLOSED_STATUS):
            new_user = ticket.queue.default_owner
            f.title = _('Assigned to %(name)s') % {
                'name': new_user.get_full_name() or new_user.get_username(),
            }
            ticket.assigned_to = new_user
            reassigned = True
    elif ticket.queue.reassign_when_closed and (
            ticket.queue.default_owner and new_status != ticket.status and new_status == Ticket.CLOSED_STATUS):
        # if no owner already assigned in this update, set the default owner if the ticket is being closed
        new_user = ticket.queue.default_owner
        f.title = _('Assigned to %(name)s') % {
            'name': new_user.get_full_name() or new_user.get_username(),
        }
        ticket.assigned_to = new_user
        reassigned = True

    submitter_user = User.objects.filter(email=ticket.submitter_email).first()
    is_internal = is_helpdesk_staff(submitter_user, ticket.ticket_form.organization_id)
    user_is_staff = is_helpdesk_staff(request.user, ticket.ticket_form.organization_id)
    closed_statuses = [Ticket.CLOSED_STATUS, Ticket.RESOLVED_STATUS, Ticket.DUPLICATE_STATUS]

    # Handling public-side updates
    if not user_is_staff and ticket.status == Ticket.REPLIED_STATUS and ticket.status == new_status:
        f.new_status = ticket.status = new_status = Ticket.OPEN_STATUS
        ticket.save()
        f.save()

    if new_status != ticket.status:  # Manually setting status to New, Open, Replied, Resolved, Closed, or Duplicate
        ticket.status = new_status
        f.new_status = new_status
        if f.title:
            f.title += ' and %s' % ticket.get_status_display()
        else:
            f.title = '%s' % ticket.get_status_display()
    elif comment and not user_is_staff and ticket.status in closed_statuses:
        # If a non-staff user, set status to Open/Reopened
        f.new_status = ticket.status = Ticket.REOPENED_STATUS
        f.save()

    if not f.title:
        if f.comment:
            f.title = _('Comment')
        else:
            f.title = _('Updated')

    ticket.save()
    f.save()

    files = []
    if request.FILES:
        files = process_attachments(f, request.FILES.getlist('attachment'))

    if title and title != ticket.title:
        c = TicketChange(
            followup=f,
            field=_('Title'),
            old_value=ticket.title,
            new_value=title,
        )
        c.save()
        ticket.title = title

    if new_status != old_status:
        c = TicketChange(
            followup=f,
            field=_('Status'),
            old_value=old_status_str,
            new_value=ticket.get_status_display(),
        )
        c.save()

    if ticket.assigned_to != old_owner:
        old_name = new_name = "no one"
        if old_owner:
            old_name = old_owner.get_full_name() or old_owner.get_username()
        if ticket.assigned_to:
            new_name = ticket.assigned_to.get_full_name() or ticket.assigned_to.get_username()
        c = TicketChange(
            followup=f,
            field=_('Owner'),
            old_value=old_name,
            new_value=new_name,
        )
        c.save()

    if priority != ticket.priority:
        c = TicketChange(
            followup=f,
            field=_('Priority'),
            old_value=ticket.priority,
            new_value=priority,
        )
        c.save()
        ticket.priority = priority

    if due_date != ticket.due_date:
        old_value = ticket.due_date.astimezone(timezone.get_current_timezone()).strftime(CUSTOMFIELD_DATETIME_FORMAT) if ticket.due_date else 'None'
        new_value = due_date.astimezone(timezone.get_current_timezone()).strftime(CUSTOMFIELD_DATETIME_FORMAT) if due_date else 'None'
        c = TicketChange(
            followup=f,
            field=_('Due on'),
            old_value=old_value,
            new_value=new_value,
        )
        c.save()
        ticket.due_date = due_date

    if new_status in (Ticket.RESOLVED_STATUS, Ticket.CLOSED_STATUS):
        if new_status == Ticket.RESOLVED_STATUS or ticket.resolution is None:
            ticket.resolution = comment

    # ticket might have changed above, so we re-instantiate context with the
    # (possibly) updated ticket.
    context = safe_template_context(ticket)
    context.update(
        resolution=ticket.resolution,
        comment=f.comment,
        private=(not public),
    )
    """
    Begin emailing updates to users.
    If public:
        - submitter
        - cc_public
        - extra
    Always:
        - queue_updated (if there's a queue updated user)
        - assigned_user (if there's an assigned user)
        - cc_users
    Never:
        - queue_new
    """

    messages_sent_to = set()
    try:
        messages_sent_to.add(request.user.email)
    except AttributeError:
        pass

    # Emails an update to the owner
    if reassigned:
        template_staff = 'assigned_owner'  # reassignment template
    elif f.new_status == Ticket.RESOLVED_STATUS:
        template_staff = 'resolved_owner'
    elif f.new_status == Ticket.CLOSED_STATUS:
        template_staff = 'closed_owner'
    else:
        template_staff = 'updated_owner'

    if ticket.assigned_to and (not no_changes_excluding_time_spent) and (
        ticket.assigned_to.usersettings_helpdesk.email_on_ticket_change
        or (reassigned and ticket.assigned_to.usersettings_helpdesk.email_on_ticket_assigned)
    ):
        messages_sent_to.update(
            ticket.send_ticket_mail(    # sends the assigned/resolved/closed/updated_owner template to the owner.
                {'assigned_to': (template_staff, context)},
                organization=ticket.ticket_form.organization,
                dont_send_to=messages_sent_to,
                fail_silently=True,
                files=files,
                user=None if not is_helpdesk_staff(request.user, ticket.ticket_form.organization_id) else request.user,
                source='updated (owner)'
            )
        )

    # Send an email about the reassignment to the previously assigned user
    if old_owner and reassigned and old_owner.email not in messages_sent_to:
        send_templated_mail(
            template_name='assigned_cc_user',
            context=context,
            recipients=[old_owner.email],
            sender=ticket.queue.from_address,
            fail_silently=True,
            organization=ticket.ticket_form.organization,
            user=None if not is_helpdesk_staff(request.user, ticket.ticket_form.organization_id) else request.user,
            source='updated (reassigned owner)',
            ticket=ticket
        )

    # Emails an update to users who follow all ticket updates.
    if reassigned:
        template_cc = 'assigned_cc_user'  # reassignment template
    elif f.new_status == Ticket.RESOLVED_STATUS:
        template_cc = 'resolved_cc_user'
    elif f.new_status == Ticket.CLOSED_STATUS:
        template_cc = 'closed_cc_user'
    else:
        template_cc = 'updated_cc_user'

    if not no_changes_excluding_time_spent:
        messages_sent_to.update(
            ticket.send_ticket_mail(
                {'queue_updated': (template_cc, context),
                 'cc_users': (template_cc, context)},
                organization=ticket.ticket_form.organization,
                dont_send_to=messages_sent_to,
                fail_silently=True,
                files=files,
                user=None if not is_helpdesk_staff(request.user, ticket.ticket_form.organization_id) else request.user,
                source="updated (CC'd staff)"
            ))

        # Public users (submitter, public CC, and extra_field emails) are only updated if there's a new status or a comment.
        if public and (
                (f.comment and not no_changes_excluding_time_spent)
                or
                (f.new_status in (Ticket.RESOLVED_STATUS, Ticket.CLOSED_STATUS))):
            if f.new_status == Ticket.RESOLVED_STATUS:
                template = 'resolved_'
            elif f.new_status == Ticket.CLOSED_STATUS:
                template = 'closed_'
            else:
                template = 'updated_'

            roles = {
                'submitter': (template + 'submitter', context),
                'cc_public': (template + 'cc_public', context),
                'extra': (template + 'cc_public', context),
            }
            # todo is this necessary?
            if is_internal:
                roles['submitter'] = (template + 'cc_user', context)

            messages_sent_to.update(
                ticket.send_ticket_mail(
                    roles,
                    organization=ticket.ticket_form.organization,
                    dont_send_to=messages_sent_to,
                    fail_silently=True,
                    files=files,
                    user=None if not is_helpdesk_staff(request.user, ticket.ticket_form.organization_id) else request.user,
                    source='updated (public)'
                ))

    ticket.save()

    # auto subscribe user if enabled
    if helpdesk_settings.HELPDESK_AUTO_SUBSCRIBE_ON_TICKET_RESPONSE and request.user.is_authenticated:
        ticketcc_string, SHOW_SUBSCRIBE = return_ticketccstring_and_show_subscribe(request.user, ticket)
        if SHOW_SUBSCRIBE:
            subscribe_staff_member_to_ticket(ticket, request.user)

    return return_to_ticket(request.user, request, helpdesk_settings, ticket)

@helpdesk_staff_member_required
def start_timer(request):
    if request.method == 'POST':
        ticket_id = request.POST.get('ticket_id')
        ticket = get_object_or_404(Ticket, id=ticket_id)

        new_timespent = TimeSpent(
            user=request.user,
            ticket=ticket,
            start_time=timezone.now(),
        )

        new_timespent.save()

        return JsonResponse({'ticket_id': ticket_id})

@helpdesk_staff_member_required
def stop_timer(request):
    if request.method == 'POST':
        userr = request.user
        ticket_id = request.POST.get('ticket_id')
        ticket = get_object_or_404(Ticket, id=ticket_id)
        for timespent in TimeSpent.objects.filter(user=userr, ticket=ticket, stop_time__isnull=True):
            timespent.stop_time = timezone.now()
            timespent.save()
        return JsonResponse({'total_time_spent': ticket.time_spent_formatted})


@helpdesk_staff_member_required
def get_elapsed_time(request, ticket_id):
    if request.method == 'GET':
        userr = request.user
        ticket = get_object_or_404(Ticket, id=ticket_id)
        timespent = TimeSpent.objects.filter(user=userr, ticket=ticket, stop_time__isnull=True).first()
        if timespent:
            return JsonResponse({'start_time': timespent.start_time})
    return JsonResponse({'start_time': None})

def return_to_ticket(user, request, helpdesk_settings, ticket):
    """Helper function for update_ticket"""
    huser = HelpdeskUser(user, request)
    if is_helpdesk_staff(user) and huser.can_access_ticket(ticket):
        return HttpResponseRedirect(ticket.get_absolute_url())
    else:
        return HttpResponseRedirect(ticket.ticket_url)


@helpdesk_staff_member_required
def mass_update(request):
    tickets = request.POST.get('selected_ids')
    action = request.POST.get('action', None)
    if not (tickets and action):
        return JsonResponse({'update_status': "Ticket Update Failed: No tickets or action"})
    tickets = tickets.split(',')

    if action.startswith('assign_'):
        parts = action.split('_')
        user = User.objects.get(id=parts[1])
        action = 'assign'
    if action == 'kbitem_none':
        kbitem = None
        action = 'set_kbitem'
    if action.startswith('kbitem_'):
        parts = action.split('_')
        kbitem = KBItem.objects.get(id=parts[1])
        action = 'set_kbitem'
    elif action == 'take':
        user = request.user
        action = 'assign'
    elif action == 'merge':
        # Redirect to the Merge View with selected tickets id in the GET request
        return redirect(
            reverse('helpdesk:merge_tickets') + '?' + '&'.join(['tickets=%s' % ticket_id for ticket_id in tickets])
        )
    elif action == 'export':
        return export_ticket_table(request, tickets)
    elif action == 'pair':
        return batch_pair_properties_tickets(request, tickets)

    huser = HelpdeskUser(request.user)
    if action == 'assign':
        ticket_context = Ticket.objects.filter(id__in=tickets).exclude(assigned_to=user)  # exclude any already assigned to the assignee
        if ticket_context:
            org = ticket_context.first().ticket_form.organization
            # update the tickets first
            for t in ticket_context:
                t.assigned_to = user
                t.save()
                f = FollowUp(ticket=t,
                             date=timezone.now(),
                             title=_('Assigned to %(username)s in bulk update' % {
                                 'username': user.get_full_name() or user.get_username()
                             }),
                             public=False,  # DC
                             user=request.user)
                f.save()
            if user.usersettings_helpdesk.email_on_ticket_assign and user != request.user:
                # customized context in order for the bulk template to work properly
                # yes, queues can have different sender addresses, but it seems unnecessary to rewrite everything just for that edge case
                context = {
                    'private': False,
                    'tickets': [{
                        'ticket': mark_safe(t.ticket),
                        'staff_url': mark_safe(t.staff_url),
                        'title': t.title
                    } for t in ticket_context],
                    'queue': {'organization_id': org.id},
                    'ticket': {},
                    'user': request.user.get_full_name() or request.user.get_username()
                }
                ticket_context.first().send_ticket_mail(
                    roles={'assigned_to': ('bulk_assigned_owner', context)},
                    organization=org,
                    dont_send_to=set(),
                    fail_silently=True,
                    user=None if not is_helpdesk_staff(request.user, org.id) else request.user,
                    source='bulk (reassigned owner)'
                )
    else:
        for t in Ticket.objects.filter(id__in=tickets):
            if not huser.can_access_queue(t.queue):
                continue

            if action == 'assign' and t.assigned_to != user:
                t.assigned_to = user
                t.save()
                f = FollowUp(ticket=t,
                             date=timezone.now(),
                             title=_('Assigned to %(username)s in bulk update' % {
                                 'username': user.get_full_name() or user.get_username()
                             }),
                             public=False,  # DC
                             user=request.user)
                f.save()
            elif action == 'unassign' and t.assigned_to is not None:
                t.assigned_to = None
                t.save()
                f = FollowUp(ticket=t,
                             date=timezone.now(),
                             title=_('Unassigned in bulk update'),
                             public=False,  # DC
                             user=request.user)
                f.save()
            elif action == 'set_kbitem':
                t.kbitem = kbitem
                t.save()
                f = FollowUp(ticket=t,
                             date=timezone.now(),
                             title=_('KBItem set in bulk update'),
                             public=False,
                             user=request.user)
                f.save()
            elif action == 'close' and t.status != Ticket.CLOSED_STATUS:
                t.status = Ticket.CLOSED_STATUS
                t.save()
                f = FollowUp(ticket=t,
                             date=timezone.now(),
                             title=_('Closed in bulk update'),
                             public=False,
                             user=request.user,
                             new_status=Ticket.CLOSED_STATUS)
                f.save()
                if t.queue.reassign_when_closed and t.queue.default_owner:
                    new_user = t.queue.default_owner
                    f.title += ' and Assigned to %(name)s' % {
                        'name': new_user.get_full_name() or new_user.get_username(),
                    }
                    t.assigned_to = new_user
                    f.save()
                    t.save()
            elif action == 'close_public' and t.status != Ticket.CLOSED_STATUS:
                t.status = Ticket.CLOSED_STATUS
                t.save()
                f = FollowUp(ticket=t,
                             date=timezone.now(),
                             title=_('Closed in bulk update'),
                             public=True,
                             user=request.user,
                             new_status=Ticket.CLOSED_STATUS)
                f.save()
                if t.queue.reassign_when_closed and t.queue.default_owner:
                    new_user = t.queue.default_owner
                    old_user = t.assigned_to
                    f.title += ' and Assigned to %(name)s' % {
                        'name': new_user.get_full_name() or new_user.get_username(),
                    }
                    t.assigned_to = new_user
                    f.save()
                    t.save()

                # Send email to Submitter, Queue CC, CC'd Users, CC'd Public, Extra Fields, and Owner
                context = safe_template_context(t)
                context.update(resolution=t.resolution,
                               queue=queue_template_context(t.queue),
                               private=False)

                messages_sent_to = set()
                try:
                    messages_sent_to.add(request.user.email)
                except AttributeError:
                    pass

                roles = {
                    'submitter': ('closed_submitter', context),
                    'queue_updated': ('closed_cc_user', context),
                    'cc_users': ('closed_cc_user', context),
                    'cc_public': ('closed_cc_public', context),
                    'extra': ('closed_cc_public', context),
                }
                if t.assigned_to and t.assigned_to.usersettings_helpdesk.email_on_ticket_change:
                    roles['assigned_to'] = ('closed_owner', context)

                messages_sent_to.update(
                    t.send_ticket_mail(
                        roles,
                        organization=t.ticket_form.organization,
                        dont_send_to=messages_sent_to,
                        fail_silently=True,
                        user=None if not is_helpdesk_staff(request.user, t.ticket_form.organization_id) else request.user,
                        source='bulk (closed)'
                    )
                )
                if t.queue.reassign_when_closed and t.queue.default_owner and old_user and old_user.email not in messages_sent_to:
                    send_templated_mail(
                        template_name='closed_owner',
                        context=context,
                        recipients=[old_user.email],
                        sender=t.queue.from_address,
                        fail_silently=True,
                        organization=t.ticket_form.organization,
                        user=None if not is_helpdesk_staff(request.user, t.ticket_form.organization_id) else request.user,
                        source='bulk (closed and auto-reassigned)',
                        ticket=t
                    )

            elif action == 'delete':
                # todo create a note of this somewhere?
                t.delete()

    return JsonResponse({'update_status': "Ticket Update Complete"})


mass_update = staff_member_required(mass_update)


# Prepare ticket attributes which will be displayed in the table to choose which value to keep when merging
# commented out are duplicate with customfields TODO delete later
ticket_attributes = (
    ('created', _('Created date')),
    # ('due_date', _('Due on')),
    ('get_status_display', _('Status')),
    # ('submitter_email', _('Submitter email')),
    ('assigned_to', _('Owner')),
    # ('description', _('Description')),
    ('resolution', _('Resolution')),
)


@staff_member_required
def merge_tickets(request):
    """
    An intermediate view to merge up to 3 tickets in one main ticket.
    The user has to first select which ticket will receive the other tickets information and can also choose which
    data to keep per attributes as well as custom fields.
    Follow-ups and ticketCC will be moved to the main ticket and other tickets won't be able to receive new answers.
    """
    ticket_select_form = MultipleTicketSelectForm(request.GET or None)
    tickets = custom_fields = None
    if ticket_select_form.is_valid():
        tickets = ticket_select_form.cleaned_data.get('tickets')
        custom_fields = CustomField.objects.filter(ticket_form_id__in=list(tickets.values_list('ticket_form__id'))
                                                   ).order_by('field_name').distinct('field_name').exclude(
                    field_name__in=['cc_emails', 'attachment', 'queue']
                )

        default = _('Not defined')
        for ticket in tickets:
            ticket.values = {}
            # Prepare the value for each attribute of this ticket
            for attribute, display_name in ticket_attributes:
                if attribute.startswith('get_') and attribute.endswith('_display'):
                    # Hack to call methods like get_FIELD_display()
                    value = getattr(ticket, attribute, default)()
                else:
                    value = getattr(ticket, attribute, default)
                ticket.values[attribute] = {
                    'value': value,
                    'checked': str(ticket.id) == request.POST.get(attribute)
                }
            # Prepare the value for each custom fields of this ticket
            for custom_field in custom_fields:
                try:
                    value = getattr(ticket, custom_field.field_name)
                except AttributeError:
                    # Search in extra_data
                    if custom_field.field_name in ticket.extra_data.keys():
                        value = ticket.extra_data[custom_field.field_name]
                    else:
                        value = default
                ticket.values[custom_field.field_name] = {
                    'value': value,
                    'checked': str(ticket.id) == request.POST.get(custom_field.field_name)
                }

        if request.method == 'POST':
            # Find which ticket has been chosen to be the main one
            try:
                chosen_ticket = tickets.get(id=request.POST.get('chosen_ticket'))
            except Ticket.DoesNotExist:
                ticket_select_form.add_error(
                    field='tickets',
                    error=_('Please choose a ticket in which the others will be merged into.')
                )
            else:
                # Save ticket fields values
                for attribute, display_name in ticket_attributes:
                    id_for_attribute = request.POST.get(attribute)
                    if id_for_attribute != chosen_ticket.id:
                        try:
                            selected_ticket = tickets.get(id=id_for_attribute)
                        except (Ticket.DoesNotExist, ValueError):
                            continue

                        # Check if attr is a get_FIELD_display
                        if attribute.startswith('get_') and attribute.endswith('_display'):
                            # Keep only the FIELD part
                            attribute = attribute[4:-8]
                        # Get value from selected ticket and then save it on the chosen ticket
                        value = getattr(selected_ticket, attribute)
                        setattr(chosen_ticket, attribute, value)
                # Save custom fields values
                for custom_field in custom_fields:
                    id_for_custom_field = request.POST.get(custom_field.field_name)
                    if id_for_custom_field != chosen_ticket.id:
                        try:
                            selected_ticket = tickets.get(id=id_for_custom_field)
                        except (Ticket.DoesNotExist, ValueError):
                            continue
                        try:
                            value = getattr(selected_ticket, custom_field.field_name)
                            setattr(chosen_ticket, custom_field.field_name, value)
                        except AttributeError:
                            # Search in extra_data
                            if custom_field.field_name in ticket.extra_data.keys():
                                value = selected_ticket.extra_data[custom_field.field_name]
                            else:
                                value = default
                            chosen_ticket.extra_data[custom_field.field_name] = value

                # Save changes
                chosen_ticket.save()

                # For other tickets, save the link to the ticket in which they have been merged to
                # and set status to DUPLICATE
                for ticket in tickets.exclude(id=chosen_ticket.id):
                    ticket.merged_to = chosen_ticket
                    ticket.status = Ticket.DUPLICATE_STATUS
                    ticket.save()

                    # Send mail to submitter email and ticket CC to let them know ticket has been merged
                    context = safe_template_context(ticket)
                    context['private'] = False
                    if ticket.submitter_email:
                        send_templated_mail(
                            template_name='merged',
                            context=context,
                            recipients=[ticket.submitter_email],
                            bcc=[cc.email_address for cc in ticket.ticketcc_set.select_related('user')],
                            sender=ticket.queue.from_address,
                            fail_silently=True,
                            organization=ticket.ticket_form.organization,
                            user=None if not is_helpdesk_staff(request.user, ticket.ticket_form.organization_id) else request.user,
                            source='merging',
                            ticket=chosen_ticket
                        )

                    # Move all followups and update their title to know they come from another ticket
                    ticket.followup_set.update(
                        ticket=chosen_ticket,
                        title=_(('[Merged from #%(id)d] %(title)s') % {'id': ticket.id, 'title': ticket.title})[:200],
                    )

                    # Move all emails to the chosen ticket
                    ticket.emails.update(ticket_id=chosen_ticket.id)

                    # Add submitter_email, assigned_to email and ticketcc to chosen ticket if necessary
                    chosen_ticket.add_email_to_ticketcc_if_not_in(email=ticket.submitter_email)
                    if ticket.assigned_to and ticket.assigned_to.email:
                        chosen_ticket.add_email_to_ticketcc_if_not_in(email=ticket.assigned_to.email)
                    for ticketcc in ticket.ticketcc_set.all():
                        chosen_ticket.add_email_to_ticketcc_if_not_in(ticketcc=ticketcc)
                return redirect(chosen_ticket)

    return render(request, 'helpdesk/ticket_merge.html', {
        'tickets': tickets,
        'ticket_attributes': ticket_attributes,
        'custom_fields': custom_fields,
        'ticket_select_form': ticket_select_form,
        'debug': settings.DEBUG,
    })

@helpdesk_staff_member_required
def ticket_list(request):
    context = {}
    huser = HelpdeskUser(request.user)
    org = request.user.default_organization.helpdesk_organization

    default_query_params = {
        'filtering': {'status__in': [1, 2, 6, 7]},
        'sorting': 'created',
        'desc': True,
        'search_string': '',
    }
    query_params = {
        'filtering': {},
        'sorting': None,
        'desc': False,
        'search_string': '',
    }

    int_list_filter_in_params = {
        'u': 'assigned_to__id__in',
        's': 'status__in',
        'kb': 'kbitem__in',
        'queue': 'queue__id__in',
        'form': 'ticket_form__id__in',
        'priority': 'priority__in',
        't': 'tags__in',
    }
    int_list_filter_null_params = dict([
        ('u', 'assigned_to__id__isnull'),
        ('kb', 'kbitem__isnull'),
        ('t', 'tags__isnull'),
    ])

    int_filter_params = {
        'inv-min': 'paired_count__gte',
        'inv-max': 'paired_count__lte',
    }

    DATE_REGEX = r"(?:[0-9]{2})?[0-9]{2}-(?:1[0-2]|0?[1-9])-(?:3[01]|[12][0-9]|0?[1-9])"
    DATE_PARAM_KEY = {
        'from': 'created__date__gte',
        'to': 'created__date__lte',
        're-from': 'last_reply__date__gte',
        're-to': 'last_reply__date__lte',
    }
    SORT_CHOICES = [
        'created',
        'last_reply',
        'title',
        'queue',
        'status',
        'priority',
        'assigned_to',
        'paired_count',
        'submitter_email',
    ]
    TICKETS_PER_PAGE = [
        10,
        25,
        50,
        100
    ]

    if request.GET.get('search_type', None) == 'header':
        query = request.GET.get('q')
        filter = None
        if query.find('-') > 0:
            try:
                queue, id = Ticket.queue_and_id_from_query(query)
                id = int(id)
            except ValueError:
                id = None

            if id:
                filter = {'queue__slug': queue, 'id': id}
        else:
            try:
                query = int(query)
            except ValueError:
                query = None

            if query:
                filter = {'id': int(query)}

        if filter:
            try:
                ticket = huser.get_tickets_in_queues().get(**filter)
                return HttpResponseRedirect(ticket.staff_url)
            except Ticket.DoesNotExist:
                # Go on to standard keyword searching
                pass

    try:
        saved_query, query_params = load_saved_query(request, query_params)
    except QueryLoadError:
        return HttpResponseRedirect(reverse('helpdesk:list'))

    if saved_query:
        pass
    elif not {'q', 'sort', 'desc', *int_list_filter_in_params.keys(), *DATE_PARAM_KEY.keys()}.intersection(request.GET):
        # Fall-back if no querying is being done
        query_params = deepcopy(default_query_params)
    else:
        for param, filter_command in int_list_filter_in_params.items():
            if not request.GET.get(param) is None:
                patterns = request.GET.getlist(param)
                try:
                    pattern_pks = [int(pattern) for pattern in patterns]
                    if -1 in pattern_pks:
                        if param in int_list_filter_null_params:
                            query_params['filtering'][int_list_filter_null_params[param]] = True
                    else:
                        query_params['filtering'][filter_command] = pattern_pks
                except ValueError:
                    pass

        for param, filter_command in int_filter_params.items():
            if not request.GET.get(param) is None:
                pattern = request.GET.get(param)
                try:
                    pattern_pk = int(pattern)
                    if pattern_pk >= 0:
                        query_params['filtering'][filter_command] = pattern_pk
                except ValueError:
                    pass

        for param, filter_command in DATE_PARAM_KEY.items():
            if not request.GET.get(param, '') == '':
                patterns = request.GET.get(param)
                match = re.match(DATE_REGEX, patterns)
                if match:
                    query_params['filtering'][filter_command] = match.group(0)

        # KEYWORD SEARCHING
        q = request.GET.get('q', '')
        context['query'] = q
        query_params['search_string'] = q

        sort = request.GET.get('sort', None)
        if sort not in SORT_CHOICES:
            sort = 'created'
        query_params['sorting'] = sort

        sortreverse = request.GET.get('desc', None)
        if sortreverse == 'on':
            query_params['desc'] = True

        """
        filter_contains_params = dict([
            ('ticket', 'title__icontains'),
            ('priority', 'priority__icontains'), # need to search words not numbers
            ('queue', 'queue__title__icontains'),
            ('form', 'ticket_form__name__icontains'),
            ('status', 'status__icontains'), # need to search words not numbers
            ('assigned_to', 'assigned_to__username__icontains'), # currently only checks this one
            ('assigned_to', 'assigned_to__email__icontains'),
            ('submitter', 'submitter_email__icontains'),
            ('paired_count', 'paired_count__icontains'), # this needs to be updated once I figure out how to filter on paired_count
            ('created', 'created__icontains'),
            ('last_reply', 'last_reply__icontains'),
            ('due_date', 'due_date__icontains'),
            # ('time_spent', 'status__icontains'), # this needs to be updated once I figure out how to filter on time_spent
            ('kbitem', 'kbitem__title__icontains'),
        ])

        # breakpoint()
        for item in request.POST.items():
            if item[0].endswith('_filter') and item[1] != '':
                col = item[0].replace('_filter', '')
                query_params['filtering'][filter_contains_params[col]] = item[1]
        """
    urlsafe_query = query_to_base64(query_params)  # urlsafe_query is only used to save saved queries
    qs = Query(huser, query_params=query_params).refresh_query()

    # After query is run, replaces null-filters with in-filters=[-1], so page can properly display that filter.
    for param, null_query in int_list_filter_null_params.items():
        popped = query_params['filtering'].pop(null_query, None)
        if popped is not None:
            query_params['filtering'][int_list_filter_in_params[param]] = [-1]

    # Choices/data for the rest of the page
    user_saved_queries = SavedSearch.objects.filter(user=request.user, organization=org)  # todo: + org
    form_choices = FormType.objects.filter(organization=org).order_by('name')
    user_choices = list_of_helpdesk_staff(org).order_by('last_name', 'first_name', 'email').values('id', 'username', 'first_name', 'last_name')
    tag_choices = Tag.objects.filter(organization=org).order_by('name').values('id', 'name', 'color')

    """
    # Get extra data columns to be displayed if only 1 queue is selected
    extra_data_columns = {}
    if len(query_params['filtering'].get('queue__id__in', [])) == 1:
        extra_data_columns = get_extra_data_columns(query_params['filtering']['queue__id__in'][0])
    """

    page = request.GET.get('p', '1')
    try:
        page = int(page)
    except ValueError:
        page = 1

    if request.GET.get('n', None):
        tickets_per_page = request.GET.get('n')
        try:
            tickets_per_page = int(tickets_per_page)
            if tickets_per_page not in TICKETS_PER_PAGE:
                tickets_per_page = TICKETS_PER_PAGE[1]
        except ValueError:
            tickets_per_page = TICKETS_PER_PAGE[1]
    elif request.user.is_authenticated and hasattr(request.user, 'usersettings_helpdesk'):
        tickets_per_page = request.user.usersettings_helpdesk.tickets_per_page
    else:
        tickets_per_page = 25

    tickets = qs
    paginator = Paginator(tickets, tickets_per_page)
    try:
        tickets = paginator.page(page)
    except PageNotAnInteger:
        tickets = paginator.page(1)
    except EmptyPage:
        tickets = paginator.page(paginator.num_pages)

    return render(request, 'helpdesk/ticket_list.html', dict(
        context,
        tickets_per_page=tickets_per_page,
        ticket_list=tickets,
        user_choices=user_choices,
        queue_choices=huser.get_queues(),
        form_choices=form_choices,
        priority_choices=Ticket.PRIORITY_CHOICES,
        status_choices=Ticket.STATUS_CHOICES,
        tag_choices=tag_choices,
        urlsafe_query=urlsafe_query,
        user_saved_queries=user_saved_queries,
        query_params=query_params,
        from_saved_query=saved_query is not None,
        saved_query=saved_query,
        # extra_data_columns=extra_data_columns,
        debug=settings.DEBUG,
        ticket_index_start=paginator.page(page).start_index(),
        ticket_index_end=paginator.page(page).end_index(),
        ticket_total=paginator.count,
    ))

ticket_list = staff_member_required(ticket_list)


class QueryLoadError(Exception):
    pass


def load_saved_query(request, query_params=None):
    saved_query = None

    if request.GET.get('saved-query', None):
        try:
            saved_query = SavedSearch.objects.get(
                Q(pk=request.GET.get('saved-query')) &
                ((Q(shared=True) & ~Q(opted_out_users__in=[request.user])) | Q(user=request.user))
            )
        except (SavedSearch.DoesNotExist, ValueError):
            raise QueryLoadError()

        try:
            # we get a string like: b'stuff'
            # so leave of the first two chars (b') and last (')
            if saved_query.query.startswith('b\''):
                b64query = saved_query.query[2:-1]
            else:
                b64query = saved_query.query
            query_params = query_from_base64(b64query)
        except json.JSONDecodeError:
            raise QueryLoadError()
    return (saved_query, query_params)

@helpdesk_staff_member_required
@api_view(['GET'])
def timeline_ticket_list(request, query):
    query = Query(HelpdeskUser(request.user), base64query=query)
    return (JsonResponse(query.get_timeline_context(), status=status.HTTP_200_OK))


@helpdesk_staff_member_required
def edit_ticket(request, ticket_id):
    ticket = get_object_or_404(Ticket, id=ticket_id)
    perm = ticket_perm_check(request, ticket)
    if perm is not None:
        return perm

    form = EditTicketForm(request.POST or None, instance=ticket)
    if form.is_valid():
        ticket = form.save()
        return redirect(ticket)

    return render(request, 'helpdesk/edit_ticket.html', {'form': form, 'ticket': ticket, 'errors': form.errors, 'debug': settings.DEBUG})


edit_ticket = staff_member_required(edit_ticket)


def attach_ticket_to_property_milestone(request, ticket):
    from seed.models import PropertyMilestone, Note
    from django.utils.timezone import now

    property_milestone_id = request.GET.get('property_milestone_id', None)
    pm = PropertyMilestone.objects.filter(id=property_milestone_id).first()
    if pm:
        pm.ticket = ticket
        # Only set submission_date if it has never been set
        if not pm.submission_date:
            pm.submission_date = timezone.now() if ticket.created is None else ticket.created
        pm.implementation_status = PropertyMilestone.MILESTONE_IN_REVIEW
        pm.save()

        note_kwargs = {'organization_id': request.GET.get('org_id'),
                       'user': request.user if request.user.is_authenticated else None,
                       'name': 'Automatically Created', 'property_view': pm.property_view,
                       'note_type': Note.LOG,
                       'log_data': [{'model': 'PropertyMilestone', 'name': pm.milestone.name,
                                     'action': 'edited with the following:'},
                                    {'field': 'Milestone Submitted Ticket',
                                     'previous_value': 'None', 'new_value': f'Ticket ID {pm.ticket.id}',
                                     'state_id': pm.property_view.state.id}]
                       }
        Note.objects.create(**note_kwargs)


class CreateTicketView(MustBeStaffMixin, abstract_views.AbstractCreateTicketMixin, FormView):
    template_name = 'helpdesk/create_ticket.html'
    form_class = TicketForm
    form_id = None

    def get_initial(self):
        initial_data = super().get_initial()
        return initial_data

    def get_form_kwargs(self):
        kwargs = super().get_form_kwargs()
        queues = HelpdeskUser(self.request.user, self.request).get_queues()
        kwargs["queue_choices"] = _get_queue_choices(queues)
        kwargs['form_id'] = self.form_id
        return kwargs

    def form_valid(self, form):
        if FormType.objects.get(pk=self.form_id).view_only:
            return HttpResponseRedirect(reverse('helpdesk:dashboard'))

        self.ticket = form.save(form_id=self.form_id, user=self.request.user if self.request.user.is_authenticated else None)
        if self.request.GET.get('milestone_beam_redirect', False):
            # Pair Ticket to Milestone
            attach_ticket_to_property_milestone(self.request, self.ticket)
        return super().form_valid(form)

    def get_success_url(self):
        request = self.request
        if HelpdeskUser(request.user, request).can_access_queue(self.ticket.queue):
            return self.ticket.get_absolute_url()
        else:
            return reverse('helpdesk:dashboard')


@helpdesk_staff_member_required
def raw_details(request, type):
    # TODO: This currently only supports spewing out 'PreSetReply' objects,
    # in the future it needs to be expanded to include other items. All it
    # does is return a plain-text representation of an object.

    if type not in ('preset',):
        raise Http404

    if type == 'preset' and request.GET.get('id', False):
        try:
            preset = PreSetReply.objects.get(id=request.GET.get('id'))
            return HttpResponse(preset.body)
        except PreSetReply.DoesNotExist:
            raise Http404

    raise Http404


raw_details = staff_member_required(raw_details)


@helpdesk_staff_member_required
def hold_ticket(request, ticket_id, unhold=False):
    ticket = get_object_or_404(Ticket, id=ticket_id)
    perm = ticket_perm_check(request, ticket)
    if perm is not None:
        return perm

    if unhold:
        ticket.on_hold = False
        title = _('Ticket taken off hold')
    else:
        ticket.on_hold = True
        title = _('Ticket placed on hold')

    f = FollowUp(
        ticket=ticket,
        user=request.user,
        title=title,
        date=timezone.now(),
        public=True,
    )
    f.save()

    ticket.save()

    return HttpResponseRedirect(ticket.get_absolute_url())


hold_ticket = staff_member_required(hold_ticket)


@helpdesk_staff_member_required
def unhold_ticket(request, ticket_id):
    return hold_ticket(request, ticket_id, unhold=True)


unhold_ticket = staff_member_required(unhold_ticket)


@helpdesk_staff_member_required
def rss_list(request):
    return render(request, 'helpdesk/rss_list.html', {'queues': Queue.objects.all(), 'debug': settings.DEBUG})


rss_list = staff_member_required(rss_list)


@helpdesk_staff_member_required
def report_index(request):
    huser = HelpdeskUser(request.user)
    user_queues = huser.get_queues()
    Tickets = Ticket.objects.filter(queue__in=user_queues)
    number_tickets = Tickets.count()
    saved_query = request.GET.get('saved-query', None)

    org = request.user.default_organization.helpdesk_organization
    user_saved_queries = SavedSearch.objects.filter(user=request.user, organization=org) 

    basic_ticket_stats = calc_basic_ticket_stats(Tickets)

    # The following query builds a grid of queues & ticket statuses,
    # to be displayed to the user. EG:
    #          Open  Resolved
    # Queue 1    10     4
    # Queue 2     4    12
    Queues = user_queues if user_queues else Queue.objects.all()

    dash_tickets = []
    for queue in Queues:
        dash_ticket = {
            'queue': queue.id,
            'name': queue.title,
            'open': queue.ticket_set.filter(status__in=[1, 2]).count(),
            'resolved': queue.ticket_set.filter(status=3).count(),
            'closed': queue.ticket_set.filter(status=4).count(),
            'time_spent': format_time_spent(queue.time_spent),
            'dedicated_time': format_time_spent(queue.dedicated_time)
        }
        dash_tickets.append(dash_ticket)

    return render(request, 'helpdesk/report_index.html', {
        'number_tickets': number_tickets,
        'saved_query': saved_query,
        'user_saved_queries': user_saved_queries,
        'basic_ticket_stats': basic_ticket_stats,
        'dash_tickets': dash_tickets,
        'debug': settings.DEBUG,
    })


report_index = staff_member_required(report_index)


@helpdesk_staff_member_required
def run_report(request, report):
    if Ticket.objects.all().count() == 0 or report not in (
            'queuemonth', 'usermonth', 'queuestatus', 'queuepriority', 'userstatus',
            'userpriority', 'userqueue', 'daysuntilticketclosedbymonth'):
        return HttpResponseRedirect(reverse("helpdesk:report_index"))

    report_queryset = Ticket.objects.all().select_related().filter(
        queue__in=HelpdeskUser(request.user).get_queues()
    )

    try:
        saved_query, query_params = load_saved_query(request)
    except QueryLoadError:
        return HttpResponseRedirect(reverse('helpdesk:report_index'))

    if request.GET.get('saved-query', None):
        report_queryset = Query(report_queryset, query_to_base64(query_params)).__run__(report_queryset)

    from collections import defaultdict
    summarytable = defaultdict(lambda: "")
    # a second table for more complex queries
    summarytable2 = defaultdict(lambda: "")

    first_ticket = Ticket.objects.all().order_by('created')[0]
    first_month = first_ticket.created.month
    first_year = first_ticket.created.year

    last_ticket = Ticket.objects.all().order_by('-created')[0]
    last_month = last_ticket.created.month
    last_year = last_ticket.created.year

    periods = []
    year, month = first_year, first_month
    working = True
    periods.append("%s-%s" % (year, month))

    while working:
        month += 1
        if month > 12:
            year += 1
            month = 1
        if (year > last_year) or (month > last_month and year >= last_year):
            working = False
        periods.append("%s-%s" % (year, month))

    if report == 'userpriority':
        title = _('User by Priority')
        col1heading = _('User')
        possible_options = [t[1].title() for t in Ticket.PRIORITY_CHOICES]
        charttype = 'bar'

    elif report == 'userqueue':
        title = _('User by Queue')
        col1heading = _('User')
        queue_options = HelpdeskUser(request.user).get_queues()
        possible_options = [q.title for q in queue_options]
        charttype = 'bar'

    elif report == 'userstatus':
        title = _('User by Status')
        col1heading = _('User')
        possible_options = [s[1].title() for s in Ticket.STATUS_CHOICES]
        charttype = 'bar'

    elif report == 'usermonth':
        title = _('User by Month')
        col1heading = _('User')
        possible_options = periods
        charttype = 'date'

    elif report == 'queuepriority':
        title = _('Queue by Priority')
        col1heading = _('Queue')
        possible_options = [t[1].title() for t in Ticket.PRIORITY_CHOICES]
        charttype = 'bar'

    elif report == 'queuestatus':
        title = _('Queue by Status')
        col1heading = _('Queue')
        possible_options = [s[1].title() for s in Ticket.STATUS_CHOICES]
        charttype = 'bar'

    elif report == 'queuemonth':
        title = _('Queue by Month')
        col1heading = _('Queue')
        possible_options = periods
        charttype = 'date'

    elif report == 'daysuntilticketclosedbymonth':
        title = _('Average days until ticket was closed (by created month)')
        col1heading = _('Queue')
        possible_options = periods
        charttype = 'date'

    metric3 = False
    for ticket in report_queryset:
        if report == 'userpriority':
            metric1 = u'%s' % ticket.get_assigned_to
            metric2 = u'%s' % ticket.get_priority_display()

        elif report == 'userqueue':
            metric1 = u'%s' % ticket.get_assigned_to
            metric2 = u'%s' % ticket.queue.title

        elif report == 'userstatus':
            metric1 = u'%s' % ticket.get_assigned_to
            metric2 = u'%s' % ticket.get_status_display()

        elif report == 'usermonth':
            metric1 = u'%s' % ticket.get_assigned_to
            metric2 = u'%s-%s' % (ticket.created.year, ticket.created.month)

        elif report == 'queuepriority':
            metric1 = u'%s' % ticket.queue.title
            metric2 = u'%s' % ticket.get_priority_display()

        elif report == 'queuestatus':
            metric1 = u'%s' % ticket.queue.title
            metric2 = u'%s' % ticket.get_status_display()

        elif report == 'queuemonth':
            metric1 = u'%s' % ticket.queue.title
            metric2 = u'%s-%s' % (ticket.created.year, ticket.created.month)

        elif report == 'daysuntilticketclosedbymonth':
            if ticket.status not in [Ticket.CLOSED_STATUS, Ticket.RESOLVED_STATUS, Ticket.DUPLICATE_STATUS]: continue
            metric1 = u'%s' % ticket.queue.title
            metric2 = u'%s-%s' % (ticket.created.year, ticket.created.month)
            metric3 = ticket.modified - ticket.created
            metric3 = metric3.days

        if (metric1, metric2) in summarytable:
            summarytable[metric1, metric2] += 1
        else:
            summarytable[metric1, metric2] = 1

        if metric3:
            if report == 'daysuntilticketclosedbymonth':
                if (metric1, metric2) in summarytable2:
                    summarytable2[metric1, metric2] += metric3
                else:
                    summarytable2[metric1, metric2] = metric3

    table = []

    if report == 'daysuntilticketclosedbymonth':
        for key in summarytable2.keys():
            summarytable[key] = round(summarytable2[key] / summarytable[key], 1)
            if float(summarytable[key]) == int(summarytable[key]):
                summarytable[key] = int(summarytable[key])

    header1 = sorted(set(list(i for i, _ in summarytable.keys())))

    column_headings = [col1heading] + possible_options

    # Prepare a dict to store totals for each possible option
    totals = {}
    # Pivot the data so that 'header1' fields are always first column
    # in the row, and 'possible_options' are always the 2nd - nth columns.
    for item in header1:
        data = []
        for hdr in possible_options:
            if hdr not in totals.keys():
                totals[hdr] = summarytable[item, hdr] or 0
            else:
                totals[hdr] += summarytable[item, hdr] or 0
            data.append(summarytable[item, hdr])
        table.append([item] + data)

    # Zip data and headers together in one list for Morris.js charts
    # will get a list like [(Header1, Data1), (Header2, Data2)...]
    seriesnum = 0
    morrisjs_data = []
    for label in column_headings[1:]:
        seriesnum += 1
        datadict = {"x": label}
        for n in range(0, len(table)):
            datadict[n] = 0 if table[n][seriesnum] == "" else table[n][seriesnum]
        morrisjs_data.append(datadict)

    series_names = []
    for series in table:
        series_names.append(series[0])

    # Add total row to table
    total_data = ['Total']
    for hdr in possible_options:
        total_data.append(str(totals[hdr]))

    return render(request, 'helpdesk/report_output.html', {
        'title': title,
        'charttype': charttype,
        'data': table,
        'total_data': total_data,
        'headings': column_headings,
        'series_names': series_names,
        'morrisjs_data': morrisjs_data,
        'from_saved_query': saved_query is not None,
        'saved_query': saved_query,
        'debug': settings.DEBUG,
    })


run_report = staff_member_required(run_report)


@helpdesk_staff_member_required
def save_query(request):
    title = request.POST.get('title', None)
    shared = request.POST.get('shared', False)
    visible_cols = request.POST.get('visible', '').split(',')

    if shared == 'on':  # django only translates '1', 'true', 't' into True
        shared = True
    else:
        shared = False
    query_encoded = request.POST.get('query_encoded', None)

    if not title or not query_encoded:
        return HttpResponseRedirect(reverse('helpdesk:list'))

    query_unencoded = query_from_base64(query_encoded)
    query_unencoded['visible_cols'] = visible_cols
    query_encoded = query_to_base64(query_unencoded)

    org = request.user.default_organization.helpdesk_organization
    query = SavedSearch(title=title, shared=shared, query=query_encoded, user=request.user, organization=org)
    query.save()

    return HttpResponseRedirect('%s?saved-query=%s' % (reverse('helpdesk:list'), query.id))


save_query = staff_member_required(save_query)


@helpdesk_staff_member_required
def delete_saved_query(request, id):
    query = get_object_or_404(SavedSearch, id=id, user=request.user)

    if request.method == 'POST':
        query.delete()
        return HttpResponseRedirect(reverse('helpdesk:list'))


delete_saved_query = staff_member_required(delete_saved_query)


@helpdesk_staff_member_required
def reject_saved_query(request, id):
    user = request.user
    query = get_object_or_404(SavedSearch, id=id)

    query.opted_out_users.add(user)
    return HttpResponseRedirect(reverse('helpdesk:list'))


reject_saved_query = staff_member_required(reject_saved_query)


@helpdesk_staff_member_required
def reshare_saved_query(request, id):
    user = request.user
    query = get_object_or_404(SavedSearch, id=id, user=user)

    query.opted_out_users.clear()
    query.shared = True
    query.save()
    return HttpResponseRedirect(reverse('helpdesk:list') + '?saved-query=%s' % query.id)


reshare_saved_query = staff_member_required(reshare_saved_query)


@helpdesk_staff_member_required
def unshare_saved_query(request, id):
    user = request.user
    query = get_object_or_404(SavedSearch, id=id, user=user)

    query.shared = False
    query.save()
    return HttpResponseRedirect(reverse('helpdesk:list') + '?saved-query=%s' % query.id)


unshare_saved_query = staff_member_required(unshare_saved_query)


class EditUserSettingsView(MustBeStaffMixin, UpdateView):
    template_name = 'helpdesk/user_settings.html'
    form_class = UserSettingsForm
    model = UserSettings
    success_url = reverse_lazy('helpdesk:dashboard')

    def get_object(self):
        return UserSettings.objects.get_or_create(user=self.request.user)[0]


@helpdesk_staff_member_required
def email_ignore(request):
    org = request.user.default_organization.helpdesk_organization

    return render(request, 'helpdesk/email_ignore_list.html', {
        'ignore_list': IgnoreEmail.objects.filter(organization=org),
        'debug': settings.DEBUG,
    })


email_ignore = staff_member_required(email_ignore)


@helpdesk_staff_member_required
def email_ignore_add(request):
    if request.method == 'POST':
        form = EmailIgnoreForm(request.POST, organization=request.user.default_organization.helpdesk_organization)
        if form.is_valid():
            saved_form = form.save(commit=False)
            saved_form.organization = request.user.default_organization.helpdesk_organization
            saved_form.save()
            saved_form.queues.set(form.cleaned_data['queues'])
            return HttpResponseRedirect(reverse('helpdesk:email_ignore'))
    else:
        form = EmailIgnoreForm(request.GET, organization=request.user.default_organization.helpdesk_organization)

    return render(request, 'helpdesk/email_ignore_add.html', {'form': form, 'debug': settings.DEBUG})


email_ignore_add = staff_member_required(email_ignore_add)


@helpdesk_staff_member_required
def email_ignore_edit(request, id):
    ignored_address = get_object_or_404(IgnoreEmail, id=id)
    form = EmailIgnoreForm(request.POST or None, instance=ignored_address)
    if form.is_valid():
        form.save()
        return HttpResponseRedirect(reverse('helpdesk:email_ignore'))

    return render(request, 'helpdesk/email_ignore_add.html', {'form': form, 'debug': settings.DEBUG})


email_ignore_edit = helpdesk_staff_member_required(email_ignore_edit)


@helpdesk_staff_member_required
def email_ignore_del(request, id):
    ignore = get_object_or_404(IgnoreEmail, id=id)
    if request.method == 'POST':
        ignore.delete()
        return HttpResponseRedirect(reverse('helpdesk:email_ignore'))
    else:
        return render(request, 'helpdesk/email_ignore_del.html', {'ignore': ignore, 'debug': settings.DEBUG})


email_ignore_del = helpdesk_staff_member_required(email_ignore_del)


@helpdesk_staff_member_required
def preset_reply_list(request):
    org = request.user.default_organization.helpdesk_organization
    replies = PreSetReply.objects.filter(organization=org)
    reply_list = []
    for reply in replies:
        reply_list.append({
            'id': reply.id,
            'queues': reply.queues.all(),
            'name': reply.name,
            'body': reply.get_markdown()
        })

    return render(request, 'helpdesk/preset_reply_list.html', {
        'reply_list': reply_list,
        'debug': settings.DEBUG,
    })


preset_reply_list = helpdesk_staff_member_required(preset_reply_list)


@helpdesk_staff_member_required
def preset_reply_add(request):
    org = request.user.default_organization.helpdesk_organization
    if request.method == 'POST':
        form = PreSetReplyForm(request.POST, organization=org)
        if form.is_valid():
            saved_form = form.save(commit=False)
            saved_form.organization = org
            saved_form.save()
            saved_form.queues.set(form.cleaned_data['queues'])
            return HttpResponseRedirect(reverse('helpdesk:preset_reply_list'))
    else:
        form = PreSetReplyForm(request.GET, organization=org)

    return render(request, 'helpdesk/preset_reply_add.html', {'form': form, 'debug': settings.DEBUG})


preset_reply_add = helpdesk_staff_member_required(preset_reply_add)


@helpdesk_staff_member_required
def preset_reply_edit(request, id):
    preset_reply = get_object_or_404(PreSetReply, id=id)
    form = PreSetReplyForm(request.POST or None, instance=preset_reply)
    if form.is_valid():
        form.save()
        return HttpResponseRedirect(reverse('helpdesk:preset_reply_list'))

    return render(request, 'helpdesk/preset_reply_add.html', {'form': form, 'debug': settings.DEBUG})


preset_reply_edit = helpdesk_staff_member_required(preset_reply_edit)


@helpdesk_staff_member_required
def preset_reply_delete(request, id):
    preset_reply = get_object_or_404(PreSetReply, id=id)
    if request.method == 'POST':
        preset_reply.delete()
        return HttpResponseRedirect(reverse('helpdesk:preset_reply_list'))
    else:
        return render(request, 'helpdesk/preset_reply_delete.html', {'reply': preset_reply, 'debug': settings.DEBUG})


preset_reply_delete = helpdesk_staff_member_required(preset_reply_delete)


@helpdesk_staff_member_required
def email_template_list(request):
    org = request.user.default_organization.helpdesk_organization
    templates = EmailTemplate.objects.filter(organization=org, locale='en')  # hiding the large amount of currently-unused templates
    template_list = []
    for template in templates:
        template_list.append({
            'id': template.id,
            'template_name': template.template_name,
            'subject': template.subject,
            'heading': template.heading,
            'plain_text': template.plain_text,
            'html': mark_safe(template.clean_html())
        })

    return render(request, 'helpdesk/email_template_list.html', {
        'template_list': template_list,
        'debug': settings.DEBUG,
    })


email_template_list = helpdesk_staff_member_required(email_template_list)


@helpdesk_staff_member_required
def email_template_edit(request, id):
    template = get_object_or_404(EmailTemplate, id=id)
    form = EmailTemplateForm(request.POST or None, instance=template)
    if form.is_valid():
        form.save()
        return HttpResponseRedirect(reverse('helpdesk:email_template_list'))

    return render(request, 'helpdesk/email_template_edit.html', {'template_id': template.id, 'form': form, 'debug': settings.DEBUG})


email_template_edit = helpdesk_staff_member_required(email_template_edit)


@helpdesk_staff_member_required
def email_template_default(request, id):
    template = get_object_or_404(EmailTemplate, id=id)
    if request.method == 'GET':
        with open("./seed/utils/data/emailtemplates_en.json", "r") as read_file:
            raw_templates = json.load(read_file)

        for rm in raw_templates:
            if rm['template_name'] == template.template_name:
                template.heading = rm.get('heading')
                template.subject = rm.get('subject')
                template.plain_text = rm.get('plain_text')
                template.html = rm.get('html')
                template.save()
                break

    return HttpResponseRedirect(reverse('helpdesk:email_template_edit', kwargs={'id': template.id}))


email_template_default = helpdesk_staff_member_required(email_template_default)


@helpdesk_staff_member_required
def edit_ticket_tags(request, ticket_id):
    """
    Given a ticket_id and list of tag ids, assigns those tags to the ticket.
    """
    ticket = get_object_or_404(Ticket, id=ticket_id)
    tag_ids = request.POST.getlist('tag', [])
    tags = Tag.objects.filter(id__in=tag_ids)
    ticket.tags.set(tags)
    return HttpResponseRedirect(reverse('helpdesk:view', args=[ticket_id]))


@helpdesk_staff_member_required
def tag_list(request):
    """
    Returns a list of tags for the settings page.
    """
    org = request.user.default_organization.helpdesk_organization

    return render(request, 'helpdesk/tag_list.html', {
        'tag_list': Tag.objects.filter(organization=org),
        'debug': settings.DEBUG,
    })


@helpdesk_staff_member_required
def tag_add(request):
    """
    Creates a new Tag.
    """
    if request.method == 'POST':
        form = TagForm(request.POST, organization=request.user.default_organization.helpdesk_organization)
        if form.is_valid():
            saved_form = form.save(commit=False)
            saved_form.organization = request.user.default_organization.helpdesk_organization
            saved_form.save()
            return HttpResponseRedirect(reverse('helpdesk:tag_list'))
    else:
        form = TagForm(request.GET, organization=request.user.default_organization.helpdesk_organization)

    return render(request, 'helpdesk/tag_add.html', {'form': form, 'debug': settings.DEBUG})


@helpdesk_staff_member_required
def tag_edit(request, id):
    """
    Edits a Tag's data.
    """
    tag = get_object_or_404(Tag, id=id)
    form = TagForm(request.POST or None, instance=tag)
    if form.is_valid():
        form.save()
        return HttpResponseRedirect(reverse('helpdesk:tag_list'))

    return render(request, 'helpdesk/tag_add.html', {'form': form, 'debug': settings.DEBUG})


@helpdesk_staff_member_required
def tag_delete(request, id):
    """
    Deletes a tag, removing it from all tickets.
    """
    tag = get_object_or_404(Tag, id=id)
    if request.method == 'POST':
        tag.delete()
        return HttpResponseRedirect(reverse('helpdesk:tag_list'))
    else:
        return render(request, 'helpdesk/tag_delete.html', {'tag': tag, 'debug': settings.DEBUG})


@helpdesk_staff_member_required
def get_tags(request):
    """
    Returns a dictionary with tag ids as keys and on, indeterminate, or off as values, to style the checkboxes for editing ticket tags en-masse.
    """
    ticket_ids = request.GET.getlist('selected[]')
    if not ticket_ids:
        return JsonResponse({
            'success': False,
            'message': 'Must pass a ticket ID'
        }, status=status.HTTP_400_BAD_REQUEST)

    tag_checkboxes = {}
    for tag in Tag.objects.filter(organization=request.user.default_organization.helpdesk_organization):
        count = tag.tickets.filter(id__in=ticket_ids).count()
        if count == 0:
            tag_checkboxes[tag.id] = 'off'
        elif count != len(ticket_ids):
            tag_checkboxes[tag.id] = 'indeterminate'
        elif count == len(ticket_ids):
            tag_checkboxes[tag.id] = 'on'

    return JsonResponse({
        "tags": tag_checkboxes,
    }, status=200)


@helpdesk_staff_member_required
def mass_update_tags(request):
    """
    Takes a list of ticket ids, tag ids to add, and tag ids to remove, and adds and/or removes tags from those tickets.
    """
    ticket_ids = request.POST.getlist('selected[]')
    if not ticket_ids:
        return JsonResponse({
            'success': False,
            'message': 'Must pass a ticket ID'
        }, status=status.HTTP_400_BAD_REQUEST)

    add_tag_ids = request.POST.getlist('add_tags[]')
    remove_tag_ids = request.POST.getlist('remove_tags[]')

    add_tags = Tag.objects.filter(id__in=add_tag_ids, organization=request.user.default_organization.helpdesk_organization)
    remove_tags = Tag.objects.filter(id__in=remove_tag_ids, organization=request.user.default_organization.helpdesk_organization)

    for ticket in Ticket.objects.filter(id__in=ticket_ids, ticket_form__organization=request.user.default_organization.helpdesk_organization):
        ticket.tags.add(*add_tags)
        ticket.tags.remove(*remove_tags)
    return JsonResponse({'update_status': "Ticket Update Complete"})


@helpdesk_staff_member_required
def ticket_cc(request, ticket_id):
    ticket = get_object_or_404(Ticket, id=ticket_id)
    perm = ticket_perm_check(request, ticket)
    if perm is not None:
        return perm

    copies_to = ticket.ticketcc_set.all()
    return render(request, 'helpdesk/ticket_cc_list.html', {
        'copies_to': copies_to,
        'ticket': ticket,
        'debug': settings.DEBUG,
    })


ticket_cc = staff_member_required(ticket_cc)


@helpdesk_staff_member_required
def ticket_cc_add(request, ticket_id):
    ticket = get_object_or_404(Ticket, id=ticket_id)
    perm = ticket_perm_check(request, ticket)
    if perm is not None:
        return perm

    form = TicketCCForm(initial={'can_view': True, 'can_update': True})
    if request.method == 'POST':
        form = TicketCCForm(request.POST)
        if form.is_valid():
            user = form.cleaned_data.get('user')
            email = form.cleaned_data.get('email')
            if user and ticket.ticketcc_set.filter(user=user).exists():
                form.add_error('user', _('Cannot add the same user twice'))
            elif user and user.email and ticket.ticketcc_set.filter(email=user.email).exists():
                form.add_error('user', _('Cannot add the same email address twice'))
            elif email and ticket.ticketcc_set.filter(email=email).exists():
                form.add_error('email', _('Cannot add the same email address twice'))
            else:
                ticketcc = form.save(commit=False)
                ticketcc.ticket = ticket
                if user and user.email:
                    ticketcc.email = user.email
                ticketcc.save()
                return HttpResponseRedirect(reverse('helpdesk:ticket_cc', kwargs={'ticket_id': ticket.id}))

    # Add list of users to the TicketCCForm
    users = list_of_helpdesk_staff(ticket.ticket_form.organization)
    users = users.order_by('last_name', 'first_name', 'email')

    form.fields['user'].choices = [('', '--------')] + [
        (u.id, (u.get_full_name() or u.get_username())) for u in users]

    return render(request, 'helpdesk/ticket_cc_add.html', {
        'ticket': ticket,
        'form': form,
        'debug': settings.DEBUG,
    })


ticket_cc_add = staff_member_required(ticket_cc_add)


@helpdesk_staff_member_required
def ticket_cc_del(request, ticket_id, cc_id):
    ticket = get_object_or_404(Ticket, id=ticket_id)
    cc = get_object_or_404(TicketCC, ticket__id=ticket_id, id=cc_id)

    if request.method == 'POST':
        cc.delete()
        return HttpResponseRedirect(reverse('helpdesk:ticket_cc', kwargs={'ticket_id': cc.ticket.id}))

    return render(request, 'helpdesk/ticket_cc_del.html', {'ticket': ticket, 'cc': cc, 'debug': settings.DEBUG})


ticket_cc_del = staff_member_required(ticket_cc_del)


@helpdesk_staff_member_required
def ticket_dependency_add(request, ticket_id):
    ticket = get_object_or_404(Ticket, id=ticket_id)

    perm = ticket_perm_check(request, ticket)
    if perm is not None:
        return perm

    if request.method == 'POST':
        form = TicketDependencyForm(request.POST, org=ticket.queue.organization)
        if form.is_valid():
            ticketdependency = form.save(commit=False)
            ticketdependency.ticket = ticket
            if not TicketDependency.objects.filter(ticket=ticket, depends_on=ticketdependency.depends_on).exists()\
                    and ticketdependency.ticket != ticketdependency.depends_on:
                ticketdependency.save()
            return HttpResponseRedirect(reverse('helpdesk:view', args=[ticket.id]))
    else:
        form = TicketDependencyForm(None, org=ticket.queue.organization)
    return render(request, 'helpdesk/ticket_dependency_add.html', {
        'ticket': ticket,
        'form': form,
        'debug': settings.DEBUG,
    })


ticket_dependency_add = staff_member_required(ticket_dependency_add)


@helpdesk_staff_member_required
def ticket_dependency_del(request, ticket_id, dependency_id):
    dependency = get_object_or_404(TicketDependency, ticket__id=ticket_id, id=dependency_id)
    if request.method == 'POST':
        dependency.delete()
        return HttpResponseRedirect(reverse('helpdesk:view', args=[ticket_id]))
    return render(request, 'helpdesk/ticket_dependency_del.html', {'dependency': dependency, 'debug': settings.DEBUG})


ticket_dependency_del = staff_member_required(ticket_dependency_del)


@helpdesk_staff_member_required
def attachment_del(request, ticket_id, attachment_id):
    ticket = get_object_or_404(Ticket, id=ticket_id)
    perm = ticket_perm_check(request, ticket)
    if perm is not None:
        return perm

    attachment = get_object_or_404(FollowUpAttachment, id=attachment_id)
    if request.method == 'POST':
        attachment.delete()
        return HttpResponseRedirect(reverse('helpdesk:view', args=[ticket_id]))
    return render(request, 'helpdesk/ticket_attachment_del.html', {
        'attachment': attachment,
        'filename': attachment.filename,
        'debug': settings.DEBUG,
    })


@helpdesk_staff_member_required
def beam_unpair(request, ticket_id, inventory_type, inventory_id):
    ticket = get_object_or_404(Ticket, id=ticket_id)
    perm = ticket_perm_check(request, ticket)
    if perm is not None:
        return perm
    if inventory_type == 'property':
        prop = get_object_or_404(Property, id=inventory_id)
        ticket.beam_property.remove(prop)
    elif inventory_type == 'taxlot':
        taxlot = get_object_or_404(TaxLot, id=inventory_id)
        ticket.beam_taxlot.remove(taxlot)
    else:
        portfolio = get_object_or_404(Portfolio, id=inventory_id)
        ticket.beam_portfolio.remove(portfolio)

    return HttpResponseRedirect(reverse('helpdesk:view', args=[ticket_id]))


def calc_average_nbr_days_until_ticket_resolved(Tickets):
    nbr_closed_tickets = Tickets.count()
    days_per_ticket = 0
    days_each_ticket = list()

    for ticket in Tickets:
        time_ticket_open = ticket.modified - ticket.created
        days_this_ticket = time_ticket_open.days
        days_per_ticket += days_this_ticket
        days_each_ticket.append(days_this_ticket)

    if nbr_closed_tickets > 0:
        mean_per_ticket = days_per_ticket / nbr_closed_tickets
    else:
        mean_per_ticket = 0

    return mean_per_ticket


def calc_basic_ticket_stats(Tickets):
    # all not closed tickets (open, reopened, resolved,) - independent of user
    all_open_tickets = Tickets.exclude(status__in=[Ticket.CLOSED_STATUS, Ticket.RESOLVED_STATUS, Ticket.DUPLICATE_STATUS])
    today = timezone.now()

    date_3 = date_rel_to_today(today, 3)
    date_7 = date_rel_to_today(today, 7)
    date_14 = date_rel_to_today(today, 14)
    date_30 = date_rel_to_today(today, 30)
    date_60 = date_rel_to_today(today, 60)
    date_3_str = date_3.strftime(CUSTOMFIELD_DATE_FORMAT)
    date_7_str = date_7.strftime(CUSTOMFIELD_DATE_FORMAT)
    date_14_str = date_14.strftime(CUSTOMFIELD_DATE_FORMAT)
    date_30_str = date_30.strftime(CUSTOMFIELD_DATE_FORMAT)
    date_60_str = date_60.strftime(CUSTOMFIELD_DATE_FORMAT)

    # > 0 & <= 3
    ota_le_3 = all_open_tickets.filter(created__gte=date_3)
    N_ota_le_3 = ota_le_3.count()

    # > 3 & <= 7
    ota_le_7_ge_3 = all_open_tickets.filter(created__gte=date_7, created__lt=date_3)
    N_ota_le_7_ge_3 = ota_le_7_ge_3.count()

    # > 7 & <= 14
    ota_le_14_ge_7 = all_open_tickets.filter(created__gte=date_14, created__lt=date_7)
    N_ota_le_14_ge_7 = ota_le_14_ge_7.count()

    # > 14
    ota_ge_14 = all_open_tickets.filter(created__lt=date_14)
    N_ota_ge_14 = ota_ge_14.count()

    # > 0 & <= 30
    ota_le_30 = all_open_tickets.filter(created__gte=date_30)
    N_ota_le_30 = ota_le_30.count()

    # >= 30 & <= 60
    ota_le_60_ge_30 = all_open_tickets.filter(created__gte=date_60, created__lte=date_30)
    N_ota_le_60_ge_30 = ota_le_60_ge_30.count()

    # >= 60
    ota_ge_60 = all_open_tickets.filter(created__lte=date_60)
    N_ota_ge_60 = ota_ge_60.count()

    # (O)pen (T)icket (S)tats
    ots = list()
    # label, number entries, color, sort_string
    ots.append(['Tickets < 3 days', N_ota_le_3, 'success',
                sort_string(date_3_str, ''), ])
    ots.append(['Tickets 4 - 7 days', N_ota_le_7_ge_3,
                'success' if N_ota_le_7_ge_3 == 0 else 'warning',
                sort_string(date_7_str, date_3_str), ])
    ots.append(['Tickets 8 - 14 days', N_ota_le_14_ge_7,
                'success' if N_ota_le_14_ge_7 == 0 else 'warning',
                sort_string(date_14_str, date_7_str), ])
#    ots.append(['Tickets 30 - 60 days', N_ota_le_60_ge_30,
#                'success' if N_ota_le_60_ge_30 == 0 else 'warning',
#                sort_string(date_60_str, date_30_str), ])
    ots.append(['Tickets > 14 days', N_ota_ge_14,
                'success' if N_ota_ge_14 == 0 else 'danger',
                sort_string('', date_14_str), ])

    # all closed tickets - independent of user.
    all_closed_tickets = Tickets.filter(status=Ticket.CLOSED_STATUS)
    average_nbr_days_until_ticket_closed = \
        calc_average_nbr_days_until_ticket_resolved(all_closed_tickets)
    # all closed tickets that were opened in the last 60 days.
    all_closed_last_60_days = all_closed_tickets.filter(created__gte=date_60)
    average_nbr_days_until_ticket_closed_last_60_days = \
        calc_average_nbr_days_until_ticket_resolved(all_closed_last_60_days)

    # put together basic stats
    basic_ticket_stats = {
        'average_nbr_days_until_ticket_closed': average_nbr_days_until_ticket_closed,
        'average_nbr_days_until_ticket_closed_last_60_days':
            average_nbr_days_until_ticket_closed_last_60_days,
        'open_ticket_stats': ots,
    }

    return basic_ticket_stats


def get_color_for_nbr_days(nbr_days):
    if nbr_days < 5:
        color_string = 'green'
    elif nbr_days < 10:
        color_string = 'orange'
    else:  # more than 10 days
        color_string = 'red'

    return color_string


def days_since_created(today, ticket):
    return (today - ticket.created).days


def date_rel_to_today(today, offset):
    return today - timedelta(days=offset)


def sort_string(begin, end):
    return 'sort=created&from=%s&to=%s&s=%s&s=%s&s=%s&s=%s' % (
        begin, end, Ticket.OPEN_STATUS, Ticket.REOPENED_STATUS, Ticket.REPLIED_STATUS, Ticket.NEW_STATUS)

@staff_member_required
def enable_disable_emails(request, ticket_id):
    ticket = get_object_or_404(Ticket, id=ticket_id)

    ticket.allow_sending = not ticket.allow_sending
    ticket.save()
    if not ticket.allow_sending:
        emails = Email.objects.filter(ticket=ticket, status=STATUS.queued)
        try:
            emails.delete()
        except ProtectedError:
            pass

    return redirect(ticket)

@staff_member_required
def pair_property_ticket(request, ticket_id):
    """
    Pair BEAM properties and taxlots based on the information in the ticket.
    TODO: Use celery to have building lookup & pairing happen in the background.
    """
    ticket = get_object_or_404(Ticket, id=ticket_id)
    _pair_properties_by_form(request, ticket.ticket_form, [ticket])
    return redirect(ticket)


@staff_member_required
def batch_pair_properties_tickets(request, ticket_ids):
    tickets = Ticket.objects.filter(id__in=ticket_ids).order_by('ticket_form')

    forms = {}
    for t in tickets:
        if t.ticket_form_id not in forms:
            forms[t.ticket_form_id] = {'form': t.ticket_form, 'tickets': []}
        forms[t.ticket_form_id]['tickets'].append(t)

    for f in forms.values():
        _pair_properties_by_form(request, f['form'], f['tickets'])

    return HttpResponseRedirect(reverse('helpdesk:list'))

def _pair_properties_by_form(request, form, tickets):
    from seed.models import PropertyState, TaxLotState, PortfolioState, TaxLotView, PropertyView, PortfolioView, Cycle

    org = form.organization.id
    fields = form.customfield_set.exclude(column__isnull=True).exclude(lookup=False).select_related("column")

    def lookup(query, state, view, cycle, building):
        """ Queries database for either properties or taxlots. """
        if query and cycle:
            possible_views = view.objects.filter(cycle=cycle)
            if view == PropertyView:
                states = state.objects.filter(propertyview__in=possible_views).filter(**query)
            elif view == TaxLotView:
                states = state.objects.filter(taxlotview__in=possible_views).filter(**query)
            elif view == PortfolioView:
                states = state.objects.filter(portfolioview__in=possible_views).filter(**query)
            buildings = building.objects.filter(views__state__in=states).distinct('pk')
            if buildings:
                return buildings
        return None

    cycles = Cycle.objects.filter(organization_id=org, end__isnull=False).order_by('end')
    for ticket in tickets:
        lookups = {'PropertyState': {}, 'TaxLotState': {}}
        for f in fields:
            # Locates value from ticket that will be searched for in BEAM
            if f.field_name in ticket.extra_data \
                    and ticket.extra_data[f.field_name] is not None and ticket.extra_data[f.field_name] != '':
                value = ticket.extra_data[f.field_name]
            elif hasattr(ticket, f.field_name) \
                    and getattr(ticket, f.field_name, None) is not None and getattr(ticket, f.field_name, None) != '':
                value = getattr(ticket, f.field_name, None)
            else:
                continue

            # Creates a query term and pairs it with the value
            # TODO: Check for the data type and cast value as that type before putting it in lookups?
            if f.column.column_name and hasattr(f.column, 'is_extra_data') and f.column.table_name:
                if f.column.is_extra_data:
                    query_term = 'extra_data__%s' % f.column.column_name
                else:
                    query_term = f.column.column_name
                
                if isinstance(value, list):
                    query_term += '__in'
                
                lookups[f.column.table_name][query_term] = value

        property_lookup, taxlot_lookup= None, None
        for c in cycles:
            # if statement checks that if there's a prop query, there should be prop views in that cycle, as well as
            # taxlot views if there's a taxlot query. if no queries, it doesn't matter whether it has views in that cycle.
            if not property_lookup and lookups['PropertyState'] and PropertyView.objects.filter(cycle=c).exists():
                property_lookup = lookup(lookups['PropertyState'], PropertyState, PropertyView, c, Property)
                if property_lookup:
                    ticket.beam_property.add(*property_lookup)

                    # Pair portfolios from properties
                    portfolio_lookup = lookup(
                        {'portfolioview__properties__property_view__property__in': property_lookup},
                        PortfolioState, PortfolioView, c, Portfolio
                    )
                    ticket.beam_portfolio.add(*portfolio_lookup)

            if not taxlot_lookup and lookups['TaxLotState'] and TaxLotView.objects.filter(cycle=c).exists():
                taxlot_lookup = lookup(lookups['TaxLotState'], TaxLotState, TaxLotView, c, TaxLot)
                if taxlot_lookup:
                    ticket.beam_taxlot.add(*taxlot_lookup)

            if (not (lookups['PropertyState'] and not property_lookup)) and \
                    (not (lookups['TaxLotState'] and not taxlot_lookup)):
                break


@staff_member_required
def pair_property_milestone(request, ticket_id):
    """
    Prompt user to select one of the Ticket's paired property's milestone to pair Ticket to
    """
    from seed.models import Milestone,  Note, Pathway, PropertyView, PropertyMilestone

    ticket = get_object_or_404(Ticket, id=ticket_id)

    if request.method == 'POST':
        pv_id = request.POST.get('property_id', '').split('-')[1]
        milestone_id = request.POST.get('milestone_id').split('-')[2]

        pm = PropertyMilestone.objects.get(property_view_id=pv_id, milestone_id=milestone_id)

        # Create Note about pairing
        note_kwargs = {'organization_id': ticket.ticket_form.organization.id, 'user': request.user,
                       'name': 'Automatically Created', 'property_view': pm.property_view, 'note_type': Note.LOG,
                       'log_data': [{'model': 'PropertyMilestone', 'name': pm.milestone.name,
                                     'action': 'edited with the following:'},
                                    {'field': 'Milestone Paired Ticket',
                                     'previous_value': f'Ticket ID {pm.ticket.id if pm.ticket else "None"}',
                                     'new_value': f'Ticket ID {ticket.id}', 'state_id': pm.property_view.state.id},
                                    {'field': 'Implementation Status',
                                     'previous_value': pm.get_implementation_status_display(),
                                     'new_value': 'In Review', 'state_id': pm.property_view.state.id},
                                    {'field': 'Submission Date',
                                     'previous_value': pm.submission_date.strftime('%Y-%m-%d %H:%M:%S') if pm.submission_date else 'None',
                                     'new_value': timezone.now().strftime('%Y-%m-%d %H:%M:%S'),
                                     'state_id': pm.property_view.state.id}
                                    ]
                       }
        Note.objects.create(**note_kwargs)

        pm.ticket = ticket
        pm.implementation_status = PropertyMilestone.MILESTONE_IN_REVIEW
        # Only set submission_date if it has never been set
        if not pm.submission_date:
            pm.submission_date = timezone.now() if ticket.created is None else ticket.created
        pm.save()

        return return_to_ticket(request.user, request, helpdesk_settings, ticket)

    properties = ticket.beam_property.all()
    org = ticket.ticket_form.organization

    prop_display_column = Column.objects.filter(organization=org, column_name=org.property_display_field, table_name='PropertyState').first()
    if prop_display_column:
        if prop_display_column.is_extra_data:
            prop_display_query = f'state__extra_data__{prop_display_column.column_name}'
        else:
            prop_display_query = f'state__{prop_display_column.column_name}'
    else:
        prop_display_query = 'state__address_line_1'

    # get all pathways attached to those properties and index them by property id
    # get all milestones for each pathway and index them by pathway id
    properties_per_cycle = {}
    pathways_per_property = {}
    milestones_per_pathway = {}
    for p in properties:
        # if there is no address, we will try to display the PM id instead
        views = PropertyView.objects.filter(property_id=p.id)\
                     .annotate(address=F(prop_display_query), pm_id=F('state__pm_property_id')).only('id', 'cycle')
        for view in views:
            if view.cycle not in properties_per_cycle:
                properties_per_cycle[view.cycle] = [view]
            else:
                properties_per_cycle[view.cycle].append(view)

            pathways = Pathway.objects.filter(cycle_group__cyclegroupmapping__cycle_id=view.cycle.id)
            pathways_per_property[view.id] = pathways

            milestones_per_pathway[view.id] = {}
            for pathway in pathways:
                milestones_per_pathway[view.id][pathway.id] = Milestone.objects.filter(
                    pathwaymilestone__pathway_id=pathway.id,
                    propertymilestone__property_view_id=view.id
                )

    return render(request, 'helpdesk/pair_property_milestone.html', {
        'ticket': ticket,
        'properties_per_cycle': properties_per_cycle,
        'pathways_per_property': pathways_per_property,
        'milestones_per_pathway': milestones_per_pathway,
        'debug': settings.DEBUG,
    })


def load_copy_to_beam(request, ticket_id):
    """
    Loads page for copying ticket data to BEAM.
    """
    from seed.models import PropertyView, Cycle, PropertyState, TaxLotView

    ticket = get_object_or_404(Ticket, id=ticket_id)
    org = ticket.ticket_form.organization

    prop_display_column = Column.objects.filter(organization=org, column_name=org.property_display_field, table_name='PropertyState').first()
    if prop_display_column:
        prop_display_query = f'state__extra_data__{prop_display_column.column_name}' if prop_display_column.is_extra_data else f'state__{prop_display_column.column_name}'
    else:
        prop_display_query = 'state__address_line_1'

    taxlot_display_column = Column.objects.filter(organization=org, column_name=org.taxlot_display_field, table_name='TaxLotState').first()
    if taxlot_display_column:
        taxlot_display_query = f'state__extra_data__{taxlot_display_column.column_name}' if taxlot_display_column.is_extra_data else f'state__{taxlot_display_column.column_name}'
    else:
        taxlot_display_query = 'state__address_line_1'

    properties_per_cycle = {}
    views = PropertyView.objects.filter(property__in=ticket.beam_property.all()) \
        .annotate(address=F(prop_display_query), building_id=F('state__pm_property_id')).only('id', 'cycle')
    for view in views:
        if view.cycle not in properties_per_cycle:
            properties_per_cycle[view.cycle] = [view]
        else:
            properties_per_cycle[view.cycle].append(view)

    taxlots_per_cycle = {}
    views = TaxLotView.objects.filter(taxlot__in=ticket.beam_taxlot.all()) \
        .annotate(address=F(taxlot_display_query), building_id=F('state__jurisdiction_tax_lot_id')).only('state_id', 'cycle')
    for view in views:
        if view.cycle not in taxlots_per_cycle:
            taxlots_per_cycle[view.cycle] = [view]
        else:
            taxlots_per_cycle[view.cycle].append(view)

    cycles = set(list(properties_per_cycle.keys()) + list(taxlots_per_cycle.keys()))

    return render(request, 'helpdesk/ticket_copy_to_beam.html', {
        'ticket': ticket,
        'cycles': cycles,
        'properties_per_cycle': properties_per_cycle,
        'taxlots_per_cycle': taxlots_per_cycle,
        'debug': settings.DEBUG,
    })    

def get_building_data(request, ticket_id):
    """Given a cycle ID and view ID, loads ticket data and state data for the copy_to_beam page."""
    from seed.models import Cycle
    from seed.serializers.properties import PropertyStateSerializer
    from seed.serializers.taxlots import TaxLotStateSerializer
    from helpdesk.lib import get_beam_state

    ticket = get_object_or_404(Ticket, id=ticket_id)
    if request.is_ajax and request.method == "GET":

        org = ticket.ticket_form.organization
        inventory_type = request.GET.get('inventory_type', 'PropertyState')
        cycle_id = request.GET.get('cycle_id', 0)
        view_id = request.GET.get('view_id', 0)

        cycle = Cycle.objects.filter(organization=org, id=cycle_id).first()
        state = get_beam_state(org.id, view_id, inventory_type)
        
        ticket_data = []
        beam_data = []
        if cycle:
            form_fields = ticket.ticket_form.customfield_set.exclude(column__isnull=True).select_related("column")
            for f in form_fields:
                if f.column.table_name == inventory_type:
                    if f.field_name in ticket.extra_data \
                            and ticket.extra_data[f.field_name] is not None and ticket.extra_data[f.field_name] != '':
                        value = ticket.extra_data[f.field_name]
                    elif hasattr(ticket, f.field_name) \
                            and getattr(ticket, f.field_name, None) is not None and getattr(ticket, f.field_name, None) != '':
                        value = getattr(ticket, f.field_name, None)

                        # Use property ID instead of ticket value for lists of IDs
                        if f.field_name == 'building_id' and isinstance(value, list):
                            if f.column.is_extra_data and f.column.column_name in state['extra_data']:
                                value = state['extra_data'][f.column.column_name]
                            elif not f.column.is_extra_data and f.column.column_name in state:
                                value = state[f.column.column_name]
                    else:
                        value = ''

                    # If the data types differ, we can't allow users to copy over the data.
                    if f.data_type in ['varchar', 'text', 'email', 'url', 'ipaddress', 'slug', 'list']:
                        data_type = 'string'
                    elif f.data_type in ['date', 'datetime']:
                        data_type = 'datetime'
                    else:
                        data_type = f.data_type

                    ticket_data.append({
                        'display': f.label,
                        'field_name': f.field_name,
                        'value': value,
                        'data_type': data_type
                    })

                    value = ''
                    if f.column.column_name and hasattr(f.column, 'is_extra_data') and f.column.table_name:
                        if f.column.is_extra_data and f.column.column_name in state['extra_data']:
                            value = state['extra_data'][f.column.column_name]
                        elif not f.column.is_extra_data and f.column.column_name in state:
                            value = state[f.column.column_name]

                    # If the data types differ, we can't allow users to copy over the data.
                    # Uses DATA_TYPE_PARSERS to avoid needing to update this section whenever the data types change!
                    if f.column.data_type in Column.DATA_TYPE_PARSERS.keys():
                        try:
                            typed_value = Column.DATA_TYPE_PARSERS[f.column.data_type]("0")
                        except ValueError:  # Invalid isoformat string: '0'
                            data_type = 'datetime'
                        else:
                            if isinstance(typed_value, bool):
                                data_type = 'boolean'
                            elif isinstance(typed_value, str):
                                data_type = 'string'
                            elif isinstance(typed_value, float):
                                data_type = 'decimal'
                            elif isinstance(typed_value, int):
                                data_type = 'integer'
                            elif isinstance(typed_value, datetime):
                                data_type = 'datetime'
                            else:
                                data_type = f.column.data_type

                    beam_data.append({
                        'display': f.column.display_name if f.column.display_name else f.column.column_name,
                        'value': value,
                        'column_name': f.column.column_name,
                        'is_matching_criteria': f.column.is_matching_criteria,
                        'data_type': data_type
                    })

        return JsonResponse({
            "ticket_data": ticket_data,
            'beam_data': beam_data
        }, status=200)

def update_building_data(request, ticket_id):
    """
    Given a cycle ID, view ID, and list of ticket fields, copies the data from those fields to their columns in BEAM.
    """

    from seed.models import PropertyView, Cycle, TaxLotView
    from seed.views.v3.properties import PropertyViewSet
    from seed.views.v3.taxlots import TaxlotViewSet

    if request.is_ajax and request.method == "POST":
        ticket = get_object_or_404(Ticket, id=ticket_id)
        org = ticket.ticket_form.organization
        # get the form data
        inventory_type = request.POST.get('inventory_type', '')
        cycle_id = request.POST.get('cycle_id', '')
        view_id = request.POST.get('view_id', '')
        fields = request.POST.getlist('fields[]', [])

        cycle = get_object_or_404(Cycle, organization=org, id=cycle_id)
        if inventory_type == 'PropertyState':
            view = get_object_or_404(PropertyView, id=view_id)
        else:
            view = get_object_or_404(TaxLotView, id=view_id)
        form_fields = ticket.ticket_form.customfield_set.filter(field_name__in=fields, column__isnull=False).select_related("column")
        update_data, extra_data, data = {}, {}, {}
        for f in form_fields:
            if f.field_name in ticket.extra_data \
                    and ticket.extra_data[f.field_name] is not None and ticket.extra_data[f.field_name] != '':
                value = ticket.extra_data[f.field_name]
            elif hasattr(ticket, f.field_name) \
                    and getattr(ticket, f.field_name, None) is not None and getattr(ticket, f.field_name, None) != '':
                value = getattr(ticket, f.field_name, None)
            else:
                value = ''
            if f.column.is_extra_data:
                extra_data[f.column.column_name] = value
            else:
                data[f.column.column_name] = value

        # Create request to send to BEAM
        update_data = {'state': data}
        update_data['state']['extra_data'] = extra_data
        update_request = HttpRequest()
        update_request.method = 'PUT'
        update_request.query_params = QueryDict('organization_id=' + str(org.id))
        update_request.user = request.user
        update_request.data = update_data
        update_request.parser_context = {}

        if inventory_type == 'PropertyState':
            viewset = PropertyViewSet()
        else:
            viewset = TaxlotViewSet()
        viewset.request = update_request
        response = viewset.update(update_request, pk=view.id)
        return response

<<<<<<< HEAD
def load_create_portfolio(request, ticket_id):
    """
    Loads a page for creating a BEAM portfolio from a ticket
    """
    ticket = get_object_or_404(Ticket, id=ticket_id)
    org = ticket.ticket_form.organization

    prop_display_column = Column.objects.filter(organization=org, column_name=org.property_display_field, table_name='PropertyState').first()
    if prop_display_column:
        prop_display_query = f'state__extra_data__{prop_display_column.column_name}' if prop_display_column.is_extra_data else f'state__{prop_display_column.column_name}'
    else:
        prop_display_query = 'state__address_line_1'

    taxlot_display_column = Column.objects.filter(organization=org, column_name=org.taxlot_display_field, table_name='TaxLotState').first()
    if taxlot_display_column:
        taxlot_display_query = f'state__extra_data__{taxlot_display_column.column_name}' if taxlot_display_column.is_extra_data else f'state__{taxlot_display_column.column_name}'
    else:
        taxlot_display_query = 'state__address_line_1'

    properties_per_cycle = {}
    views = PropertyView.objects.filter(property__in=ticket.beam_property.all()) \
        .annotate(address=F(prop_display_query), building_id=F('state__pm_property_id')).only('id', 'cycle')
    for view in views:
        if view.cycle not in properties_per_cycle:
            properties_per_cycle[view.cycle] = [view]
        else:
            properties_per_cycle[view.cycle].append(view)

    taxlots_per_cycle = {}
    views = TaxLotView.objects.filter(taxlot__in=ticket.beam_taxlot.all()) \
        .annotate(address=F(taxlot_display_query), building_id=F('state__jurisdiction_tax_lot_id')).only('state_id', 'cycle')
    for view in views:
        if view.cycle not in taxlots_per_cycle:
            taxlots_per_cycle[view.cycle] = [view]
        else:
            taxlots_per_cycle[view.cycle].append(view)

    cycles = set(list(properties_per_cycle.keys()) + list(taxlots_per_cycle.keys()))

    
    return render(request, 'helpdesk/ticket_create_portfolio.html', {
        'ticket': ticket,
        'cycles': cycles,
        'properties_per_cycle': properties_per_cycle,
        'taxlots_per_cycle': taxlots_per_cycle,
        'debug': settings.DEBUG,
    })

=======
# def update_building_data_request(ticket, cycle, view):
#     pass
>>>>>>> 138d3634

def add_remove_label(org_id, user, payload, inventory_type):
    """

    """
    from seed.views.v3.label_inventories import LabelInventoryViewSet
    from django.http import QueryDict

    request = HttpRequest()
    request.method = 'PUT'
    request.query_params = QueryDict('organization_id='+str(org_id))
    request.user = user
    request.data = payload
    livs = LabelInventoryViewSet()
    livs.request = request
    ret = livs.put(request, inventory_type).data
    return ret


@staff_member_required
def edit_inventory_labels(request, inventory_type, ticket_id):
    """
    Prompt User to Add/Remove Labels from a Selected Paired Property
    """
    from seed.models import PropertyView, StatusLabel as Label, TaxLotView

    if inventory_type == 'property':
        view_class = PropertyView
        beam_inventories = 'beam_property'
    else:
        view_class = TaxLotView
        beam_inventories = 'beam_taxlot'

    ticket = get_object_or_404(Ticket, id=ticket_id)
    org_id = ticket.ticket_form.organization_id

    if request.method == 'POST':
        remove_ids = [i.replace('remove_', '') for i in request.POST.keys() if 'remove' in i]
        add_ids = [i.replace('add_', '') for i in request.POST.keys() if 'add' in i]

        pv_id = request.POST.get('inventory_id', '').split('-')[1]
        payload = {'inventory_ids': [pv_id], 'add_label_ids': add_ids, 'remove_label_ids': remove_ids}
        add_remove_label(org_id, request.user, payload, inventory_type)

        return return_to_ticket(request.user, request, helpdesk_settings, ticket)

    inventories = getattr(ticket, beam_inventories).all()

    labels_per_view = {}
    property_views_per_cycle = {}
    for inv in inventories:
        views = view_class.objects.filter(**{inventory_type + '_id': inv.id})
        for view in views:
            if view.cycle not in property_views_per_cycle:
                property_views_per_cycle[view.cycle] = [view]
            else:
                property_views_per_cycle[view.cycle].append(view)

            labels_per_view[view.id] = view.labels.all()

    labels = Label.objects.filter(super_organization_id=org_id)

    return render(request, 'helpdesk/edit_inventory_labels.html', {
        'ticket': ticket,
        'property_views_per_cycle': property_views_per_cycle,
        'labels_per_view': labels_per_view,
        'labels': labels,
        'inventory_type': inventory_type.capitalize(),
        'debug': settings.DEBUG,
    })


def export_ticket_table(request, tickets):
    """
    Export Tickets as they would be visible in the Ticket List
    """
    visible_cols = request.POST.get('visible').split(',')
    visible_cols.insert(2, 'title')  # Add title since it's concatenated in Front-End
    num_queues = request.POST.get('queue_length', '0')

    qs = Ticket.objects.filter(id__in=tickets)
    org = request.user.default_organization.helpdesk_organization
    do_extra_data = int(num_queues) == 1

    return export(qs, org, DatatablesTicketSerializer, do_extra_data=do_extra_data, visible_cols=visible_cols)


@staff_member_required
def export_report(request):
    """
    Export Tickets in a report format. This is different from exporting from the TicketList  page which exports the
    table as it is
    """
    action = request.POST.get('action')
    paginate = action == 'export_year'  # TODO
    huser = HelpdeskUser(request.user)
    qs = Ticket.objects.all()

    if action.startswith('export_filtered_'):
        try:
            saved_query_id = int(action.split('_')[-1])

            # Todo: streamline code, this is duplicate from load_saved_query function
            saved_query = SavedSearch.objects.get(
                Q(pk=saved_query_id) & 
                ((Q(shared=True) & ~Q(opted_out_users__in=[request.user])) | Q(user=request.user))
            )

            # Decode query parameters
            if saved_query.query.startswith('b\''):
                b64query = saved_query.query[2:-1]
            else:
                b64query = saved_query.query

            query_params = query_from_base64(b64query)

            qs = Query(huser, query_params=query_params).refresh_query()
        except (SavedSearch.DoesNotExist, QueryLoadError, ValueError):
            # Handle invalid saved query or query parameters
            return HttpResponseRedirect(reverse('helpdesk:list'))
    elif action == 'export_all':
        pass
    else:
        pass

    user_queue_ids = HelpdeskUser(request.user).get_queues().values_list('id', flat=True)
    qs = qs.filter(queue_id__in=user_queue_ids
                               ).order_by('created', 'ticket_form'
                                          ).select_related('ticket_form__organization', 'assigned_to', 'queue',
                                                           ).prefetch_related('followup_set__user', 'beam_property')
    org = request.user.default_organization.helpdesk_organization

    return export(qs, org, ReportTicketSerializer, paginate=paginate)


def export(qs, org, serializer, paginate=False, do_extra_data=True, visible_cols=[]):
    """
    Helper function for exporting the Ticket Table and for Reports. Lots of input variables describing which process
    :param qs: QuerySet of Tickets to Serialize and output to csv file.
    :param org: Organization object associated to all of the Forms
    :param serializer: Ticket Serializer to use on Queryset
    :param paginate:  TODO file into separate sheets for each year of tickets
    :param do_extra_data: Bool, process and save extra data fields to csv file
    :param visible_cols: List of visible cols to include in output
    :return: None, starts downloading the csv file
    """
    from collections import OrderedDict
    from helpdesk.serializers import ORG_TO_ID_FIELD_MAPPING

    ticket_form_ids = list(set(qs.values_list('ticket_form_id', flat=True)))
    building_id_org_field = None
    if org.name in ORG_TO_ID_FIELD_MAPPING:
        building_id_org_field = ORG_TO_ID_FIELD_MAPPING.get(org.name)

    # Fields that could be omitted from Form but still required a Display Name
    just_in_case_mapping = {
        'submitter_email': 'Submitter Email',
        'description': 'Description',
        'contact_name': 'Contact Name',
        'contact_email': 'Contact Email',
        'building_name': 'Building Name',
        'building_address': 'Building Address',
        'building_id': 'Building ID',
        'pm_id': 'Portfolio Manager ID',
        'title': 'Subject',
    }

    # Fields that either don't take a column or are generated by serializer
    other_mapping = {
        'last_reply': 'Last Reply',
        'status': 'Status',
        'paired_count': 'Number of Paired Tickets',
        'submitter': 'Submitter Email',
        'ticket': 'Ticket',
        'get_status': 'Ticket Status',
        'formtype': 'Ticket Form',
        'created': 'Created',
        'id': 'Ticket ID',
        'kbitem': 'Knowledgebase Item',
        'assigned_to': 'Assigned To',
        'time_spent': 'Time Spent',
        'merged_to': 'Merged To',
        'first_staff_followup': 'Date of First Staff Followup',
        'closed_date': 'Ticket Closed Date',
        'is_followup_required': 'Is Followup Required?',
        'number_staff_followups': 'Number of Staff Followups',
        'number_public_followups': 'Number of Public Followups',
        'property_type': 'Primary Property Type - Portfolio Manager-Calculated'
    }

    # Split tickets up into separate forms, serialize, and concatenate them
    report = pd.DataFrame()
    for ticket_form_id in ticket_form_ids:
        sub_qs = qs.filter(ticket_form_id=ticket_form_id)

        form = FormType.objects.get(id=ticket_form_id)
        data = serializer(sub_qs, many=True).data

        # Get extra data columns and their display names
        extra_data_cols = {}
        if do_extra_data:
            extra_data_cols = form.get_extra_fields_mapping()

        # Get Standard columns and their display names
        column_mapping = form.get_fields_mapping()
        mappings = {**column_mapping, **extra_data_cols, **other_mapping}
        mappings.update({k: v for k, v in just_in_case_mapping.items() if k not in mappings})  # Doesn't overwrite
        if mappings['building_id'] == 'Building ID' and building_id_org_field:
            mappings['building_id'] = building_id_org_field

        # Process Data
        output = []
        for row in data:
            # Move extra data from being a nested dict to being other fields
            extra_data = row.pop('extra_data')
            if do_extra_data:
                row.update(extra_data)

            # Get the data that is only visible
            if visible_cols:
                for col in list(set(row.keys()).difference(visible_cols)):
                    row.pop(col)

            # Replace Columns with their display names
            renamed_row = OrderedDict((mappings.get(k, k), v if v else '') for k, v in row.items())
            output.append(renamed_row)
        output = pd.json_normalize(output)
        report = report.append(output, ignore_index=True)
    if 'Ticket ID' in report:
        report = report.set_index('Ticket ID')
    elif 'Ticket' in report:
        report = report.set_index('Ticket')

    time_stamp = timezone.now().strftime('%Y%m%d_%H%M%S')
    media_dir = 'helpdesk/reports/'
    file_name = f'ticket_export_{time_stamp}.csv'
    media_path = media_dir + file_name

    path = default_storage.save(media_path, ContentFile(b''))
    full_path = settings.MEDIA_ROOT + '/' + path
    report.to_csv(full_path)

    # initiate the download, user will stay on the same page
    with open(full_path, 'rb') as f:
        response = HttpResponse(f.read(), content_type='application/vnd.ms-excel')
        response['Content-Disposition'] = 'attachment; filename=' + file_name
        response['Content-Type'] = 'application/vnd.ms-excel; charset=utf-16'
        return response<|MERGE_RESOLUTION|>--- conflicted
+++ resolved
@@ -367,15 +367,12 @@
                 'public': formtype.public,
                 'staff': formtype.staff,
                 'unlisted': formtype.unlisted,
-<<<<<<< HEAD
                 'multi_pair': formtype.multi_pair,
                 'prepopulate': formtype.prepopulate,
                 'pull_cycle': formtype.pull_cycle,
+                'auto_pair': formtype.auto_pair,
+                'auto_copy': formtype.auto_copy,
                 'view_only': formtype.view_only
-=======
-                'auto_pair': formtype.auto_pair,
-                'auto_copy': formtype.auto_copy
->>>>>>> 138d3634
             },
             initial_customfields = CustomField.objects.filter(ticket_form=formtype),
             organization = org,
@@ -401,17 +398,13 @@
             formtype.public = form.cleaned_data['public']
             formtype.staff = form.cleaned_data['staff']
             formtype.unlisted = form.cleaned_data['unlisted']
-<<<<<<< HEAD
             formtype.multi_pair = form.cleaned_data['multi_pair']
             formtype.prepopulate = form.cleaned_data['prepopulate']
             formtype.pull_cycle = form.cleaned_data['pull_cycle']
+            formtype.auto_pair = form.cleaned_data['auto_pair']
+            formtype.auto_pair = form.cleaned_data['auto_copy']
             formtype.view_only = form.cleaned_data['view_only']
             formtype.save()
-=======
-            formtype.auto_pair = form.cleaned_data['auto_pair']
-            formtype.auto_pair = form.cleaned_data['auto_copy']
-            formtype.save() 
->>>>>>> 138d3634
 
             if formset.is_valid():
                 for df in formset.deleted_forms:
@@ -469,15 +462,12 @@
                 'public': formtype.public,
                 'staff': formtype.staff,
                 'unlisted': formtype.unlisted,
-<<<<<<< HEAD
                 'multi_pair': formtype.multi_pair,
                 'prepopulate': formtype.prepopulate,
                 'pull_cycle': formtype.pull_cycle,
+                'auto_pair': formtype.auto_pair,
+                'auto_copy': formtype.auto_copy,
                 'view_only': formtype.view_only
-=======
-                'auto_pair': formtype.auto_pair,
-                'auto_copy': formtype.auto_copy
->>>>>>> 138d3634
             },
             initial_customfields=CustomField.objects.filter(ticket_form=formtype).prefetch_related('parent_fields'),
             organization=formtype.organization,
@@ -495,7 +485,6 @@
         form = EditFormTypeForm(request.POST, organization=formtype.organization, initial_customfields=initial_customfields)
         formset = form.CustomFieldFormSet(request.POST)
 
-<<<<<<< HEAD
         dependency_error = False
         try:
             with transaction.atomic():
@@ -510,6 +499,8 @@
                     formtype.multi_pair = form.cleaned_data['multi_pair']
                     formtype.prepopulate = form.cleaned_data['prepopulate']
                     formtype.pull_cycle = form.cleaned_data['pull_cycle']
+                    formtype.auto_pair = form.cleaned_data['auto_pair']
+                    formtype.auto_pair = form.cleaned_data['auto_copy']
                     formtype.view_only = form.cleaned_data['view_only']
                     formtype.save()
 
@@ -568,26 +559,6 @@
         
         except IntegrityError: # Circular dependency detected
             dependency_error = True
-=======
-        if form.is_valid():
-            formtype.name = form.cleaned_data['name']  # todo remove hard coding
-            formtype.description = form.cleaned_data['description']
-            formtype.queue = form.cleaned_data['queue']
-            formtype.updated = datetime.now()
-            formtype.public = form.cleaned_data['public']
-            formtype.staff = form.cleaned_data['staff']
-            formtype.unlisted = form.cleaned_data['unlisted']
-            formtype.auto_pair = form.cleaned_data['auto_pair']
-            formtype.auto_pair = form.cleaned_data['auto_copy']
-            formtype.save() 
-            
-            if formset.is_valid():
-                for df in formset.deleted_forms:
-                    if df.cleaned_data['id']: df.cleaned_data['id'].delete()
-
-                for cf in formset.cleaned_data:
-                    if not cf or cf['DELETE']: continue # continue to next item if form is empty or item is being deleted
->>>>>>> 138d3634
 
         # Django did not like the form populated by the request - this approach still
         # maintains the user's current changes in the redo form even though they did not reach the database
@@ -3337,6 +3308,8 @@
 
     return HttpResponseRedirect(reverse('helpdesk:list'))
 
+
+@staff_member_required
 def _pair_properties_by_form(request, form, tickets):
     from seed.models import PropertyState, TaxLotState, PortfolioState, TaxLotView, PropertyView, PortfolioView, Cycle
 
@@ -3702,7 +3675,6 @@
         response = viewset.update(update_request, pk=view.id)
         return response
 
-<<<<<<< HEAD
 def load_create_portfolio(request, ticket_id):
     """
     Loads a page for creating a BEAM portfolio from a ticket
@@ -3751,10 +3723,6 @@
         'debug': settings.DEBUG,
     })
 
-=======
-# def update_building_data_request(ticket, cycle, view):
-#     pass
->>>>>>> 138d3634
 
 def add_remove_label(org_id, user, payload, inventory_type):
     """
