--- conflicted
+++ resolved
@@ -498,22 +498,6 @@
                         .filter(Q(search=query), organization__name=org, public=True)
 
         # Filters articles by looking at titles, questions, and answers 
-<<<<<<< HEAD
-        if is_helpdesk_staff(request.user):
-            articles = KBItem.objects\
-                .annotate(search=SearchVector('answer', 'title', 'question'),)\
-                    .filter(Q(search=query),
-                            category__in=organization_categories)
-        else:
-            articles = KBItem.objects\
-                    .annotate(search=SearchVector('answer', 'title', 'question'),)\
-                        .filter(Q(search=query),
-                                category__in=organization_categories, enabled=True, unlisted=False)
-        
-
-        announcements = Notification.objects.filter(organization__name=org, announcement=True, is_read=False).order_by('-created')
-
-=======
         articles = KBItem.objects\
             .annotate(search=SearchVector('answer', 'title', 'question'),)\
                 .filter(Q(search=query),
@@ -528,7 +512,6 @@
         announcements = Notification.objects.filter(organization__name=org, announcement=True, is_read=False).order_by('-created')
 
 
->>>>>>> ad5995c8
         return render(request, 'helpdesk/kb_search_results.html', dict(
             q=query,
             categories=categories,
