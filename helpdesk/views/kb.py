"""
django-helpdesk - A Django powered ticket tracker for small enterprise.

(c) Copyright 2008 Jutda. All Rights Reserved. See LICENSE for details.

views/kb.py - Public-facing knowledgebase views. The knowledgebase is a
              simple categorised question/answer system to show common
              resolutions to common problems.
"""

from django.conf import settings
from django.http import HttpResponseRedirect, Http404, JsonResponse
from django.shortcuts import render, get_object_or_404
from django.views.decorators.clickjacking import xframe_options_exempt
from django.urls import reverse
from django.contrib.postgres.search import TrigramSimilarity, SearchVector
from django.db.models import Q
from django.db import connection, reset_queries

from helpdesk import settings as helpdesk_settings
from helpdesk import user
from helpdesk.models import KBCategory, KBItem, KBIAttachment, Notification
from helpdesk.decorators import is_helpdesk_staff, helpdesk_staff_member_required
from helpdesk.forms import EditKBCategoryForm, EditKBItemForm



import datetime


def index(request):
    huser = user.huser_from_request(request)
    if is_helpdesk_staff(request.user):
        announcements = Notification.objects.filter(
            organization=request.user.default_organization.helpdesk_organization,
            announcement=True,
            is_read=False
        ).order_by('-created')
    else:
        org = request.GET.get('org')
        announcements = Notification.objects.filter(organization__name=org, announcement=True, is_read=False).order_by('-created')
    # TODO: It'd be great to have a list of most popular items here.
    return render(request, 'helpdesk/kb_index.html', {
        'kb_categories': huser.get_allowed_kb_categories(),
        'helpdesk_settings': helpdesk_settings,
        'unread_announcements': announcements,
        'debug': settings.DEBUG,
    })

def manage(request):
    huser = user.huser_from_request(request)

    return render(request, 'helpdesk/kb_manage.html', {
        'kb_categories': huser.get_allowed_kb_categories(),
        'helpdesk_settings': helpdesk_settings,
        'debug': settings.DEBUG
    })

def category(request, slug, iframe=False):
    category = get_object_or_404(KBCategory, slug__iexact=slug)
    if not user.huser_from_request(request).can_access_kbcategory(category):
        # TODO remove category slug and article slug from url
        return render(request, 'helpdesk/kb_index.html', {
            'kb_categories': user.huser_from_request(request).get_allowed_kb_categories(),
            'helpdesk_settings': helpdesk_settings,
            'debug': settings.DEBUG,
        })
    if is_helpdesk_staff(request.user):
        items = category.kbitem_set.all()
    else:
        items = category.kbitem_set.filter(enabled=True)
    qparams = request.GET.copy()
    try:
        del qparams['kbitem']
    except KeyError:
        pass
    template = 'helpdesk/kb_category.html'
    if iframe:
        template = 'helpdesk/kb_category_iframe.html'
    return render(request, template, {
        'category': category,
        'items': items,
        'query_param_string': qparams.urlencode(),
        'helpdesk_settings': helpdesk_settings,
        'iframe': iframe,
        'debug': settings.DEBUG,
    })


@helpdesk_staff_member_required
def create_category(request):
    if request.method == 'GET':
        manage = False
        if 'kb/manage' in request.headers['Referer']:
            manage = True

        form = EditKBCategoryForm('create', organization=request.user.default_organization)

        return render(request, 'helpdesk/kb_category_edit.html', {
            'form': form,
            'action': "Create",
            'manage': manage,
            'debug': settings.DEBUG,
        })
    elif request.method == 'POST':
        manage = request.POST['manage'] == 'True'
        form = EditKBCategoryForm('create', request.POST, organization=request.user.default_organization)

        if form.is_valid():
            category = KBCategory(
                organization=request.user.default_organization,
                name=form.cleaned_data['name'],
                title=form.cleaned_data['title'],
                slug=form.cleaned_data['slug'],
                order=form.cleaned_data['order'],
                preview_description=form.cleaned_data['preview_description'],
                description=form.cleaned_data['description'],
                queue=form.cleaned_data['queue'],
                public=form.cleaned_data['public'],
            )
            category.save()
            category.forms.set(form.cleaned_data['forms'])
            if manage:
                return HttpResponseRedirect(reverse('helpdesk:kb_manage'))
            else:
                return HttpResponseRedirect(reverse('helpdesk:kb_index'))

        redo_form = EditKBCategoryForm(
            'create',
            request.POST,
            organization=request.user.default_organization,
            initial={
                'name': form.cleaned_data['name'],
                'title': form.cleaned_data['title'],
                'slug': form.data['slug'],
                'preview_description': form.cleaned_data['preview_description'],
                'description': form.cleaned_data['description'],
                'queue': form.cleaned_data['queue'],
                'forms': form.cleaned_data['forms'].all(),
                'public': form.cleaned_data['public'],
            }
        )

        return render(request, 'helpdesk/kb_category_edit.html', {
            'form': redo_form,
            'errors': form.errors,
            'action': "Create",
            'manage': manage,
            'debug': settings.DEBUG,
        })


@helpdesk_staff_member_required
def edit_category(request, slug):
    """Edit Knowledgebase category"""
    category = get_object_or_404(KBCategory, slug__iexact=slug)

    if request.method == 'GET':
        manage = False
        if 'kb/manage' in request.headers['Referer']:
            manage = True

        form = EditKBCategoryForm(
            'edit',
            organization=category.organization,
            initial={
                'name': category.name,
                'title': category.title,
                'slug': category.slug,
                'preview_description': category.preview_description,
                'description': category.description,
                'queue': category.queue,
                'order': category.order,
                'forms': category.forms.all(),
                'public': category.public,
                'form_submission_text': category.form_submission_text,
            }
        )

        return render(request, 'helpdesk/kb_category_edit.html', {
            'category': category,
            'form': form,
            'action': "Edit",
            'manage': manage,
            'debug': settings.DEBUG,
        })
    elif request.method == 'POST':
        manage = request.POST['manage'] == 'True'
        form = EditKBCategoryForm("edit", request.POST, organization=category.organization)

        if form.is_valid():
            category.name = form.cleaned_data['name']
            category.title = form.cleaned_data['title']
            # slug = form.cleaned_data['slug']
            category.preview_description = form.cleaned_data['preview_description']
            category.order = form.cleaned_data['order']
            category.description = form.cleaned_data['description']
            category.queue = form.cleaned_data['queue']
            category.forms.set(form.cleaned_data['forms'])
            category.public = form.cleaned_data['public']
            category.form_submission_text = form.cleaned_data['form_submission_text']

            category.save()
        if manage:
            return HttpResponseRedirect(reverse('helpdesk:kb_manage'))
        else:
            return HttpResponseRedirect(reverse('helpdesk:kb_category', args=[category.slug]))


@helpdesk_staff_member_required
def delete_category(request, slug):
    manage = False
    if 'kb/manage' in request.headers['Referer']:
        manage = True

    category = get_object_or_404(KBCategory, slug=slug)
    category.delete()
    if manage:
        return HttpResponseRedirect(reverse('helpdesk:kb_manage'))
    else:
        return HttpResponseRedirect(reverse('helpdesk:kb_index'))


def article(request, slug, pk, iframe=False):
    item = get_object_or_404(KBItem, pk=pk)
    if not user.huser_from_request(request).can_access_kbarticle(item):
        # TODO remove category slug and article slug from url
        return render(request, 'helpdesk/kb_index.html', {
            'kb_categories': user.huser_from_request(request).get_allowed_kb_categories(),
            'helpdesk_settings': helpdesk_settings,
            'debug': settings.DEBUG,
        })
    staff = request.user.is_authenticated and is_helpdesk_staff(request.user)
    if staff:
        items = item.category.kbitem_set.all()
        if item.forms.exists():  # if FormTypes are set for the KBItem, they override any chosen for the Category
            kb_forms = item.forms.all().values('id', 'name')
        else:
            kb_forms = item.category.forms.all().values('id', 'name')
    else:
        items = item.category.kbitem_set.filter(enabled=True)
        if item.forms.exists():  # if FormTypes are set for the KBItem, they override any chosen for the Category
            kb_forms = item.forms.filter(public=True).values('id', 'name')
        else:
            kb_forms = item.category.forms.filter(public=True).values('id', 'name')
    item_index = list(items.values_list('id', flat=True)).index(item.id)
    try:
        prev_item = items[item_index - 1]
    except AssertionError:
        prev_item = None
    try:
        next_item = items[item_index + 1]
    except IndexError:
        next_item = None

    qparams = request.GET.copy()
    try:
        del qparams['kbitem']
    except KeyError:
        pass
    template = 'helpdesk/kb_article.html'
    return render(request, template, {
        'category': item.category,
        'prev_item': prev_item,
        'item': item,
        'next_item': next_item,
        'query_param_string': qparams.urlencode(),
        'helpdesk_settings': helpdesk_settings,
        'iframe': iframe,
        'staff': staff,
        'debug': settings.DEBUG,
        'kb_forms': kb_forms
    })


@helpdesk_staff_member_required
def create_article(request, slug=None):
    category = get_object_or_404(KBCategory, slug=slug) if slug else None

    if request.method == 'GET':
        manage = False
        if 'kb/manage' in request.headers['Referer']:
            manage = True

        form = EditKBItemForm(
            organization=request.user.default_organization,
            category=category
        ) if slug else EditKBItemForm(organization=request.user.default_organization)

        return render(request, 'helpdesk/kb_article_edit.html', {
            'category': category,
            'form': form,
            'action': "Create",
            'manage': manage,
            'debug': settings.DEBUG,
        })
    elif request.method == 'POST':
        manage = request.POST['manage'] == 'True'
        form = EditKBItemForm(request.POST, organization=request.user.default_organization)
        formset = form.AttachmentFormSet(request.POST, request.FILES)

        if form.is_valid():
            item = KBItem(
                category=form.cleaned_data['category'],
                title=form.cleaned_data['title'],
                question=form.cleaned_data['question'],
                answer=form.cleaned_data['answer'],
                order=form.cleaned_data['order'],
                enabled=form.cleaned_data['enabled'],
                unlisted=form.cleaned_data['unlisted'],
                last_updated=datetime.datetime.now()
            )
            item.save()
            if formset.is_valid():
                for df in formset.deleted_forms:
                    if df.cleaned_data['id']: df.cleaned_data['id'].delete()

                for cf in formset.cleaned_data:
                    if not cf or cf['DELETE']:
                        continue  # continue to next item if form is empty or item is being deleted
                    
                    if cf['file']:
                        attach = cf['id'] if cf['id'] else KBIAttachment()
                        attach.kbitem = item
                        attach.file = cf['file']

                        attach.save()
            if manage:
                return HttpResponseRedirect(reverse('helpdesk:kb_manage'))
            else:        
                return HttpResponseRedirect(reverse('helpdesk:kb_category', args=[form.cleaned_data['category'].slug]))
        if manage:
            return HttpResponseRedirect(reverse('helpdesk:kb_manage'))
        else:
            return HttpResponseRedirect(reverse('helpdesk:kb_index'))


@helpdesk_staff_member_required
def edit_article(request, slug, pk, iframe=False):
    category = get_object_or_404(KBCategory, slug=slug)
    item = get_object_or_404(KBItem, pk=pk)

    if request.method == "GET":
        manage = False
        if 'kb/manage' in request.headers['Referer']:
            manage = True

        form = EditKBItemForm(
            organization=request.user.default_organization,
            pk=item.id,
            initial={
                'category': item.category,
                'title': item.title,
                'unlisted': item.unlisted,
                'question': item.question,
                'answer': item.answer,
                'order': item.order,
                'enabled': item.enabled,
                'forms': item.forms.all(),
            }
        )

        return render(request, 'helpdesk/kb_article_edit.html', {
            'category': category,
            'item': item,
            'action': "Edit",
            'manage': manage,
            'form': form,
            'debug': settings.DEBUG,
        })
    elif request.method == "POST":
        manage = request.POST['manage'] == 'True'
        form = EditKBItemForm(request.POST, organization=request.user.default_organization)
        formset = form.AttachmentFormSet(request.POST, request.FILES)

        for f in formset.forms:
            f.fields['file'].required = False

        if form.is_valid():
            item.category = form.cleaned_data['category']
            item.title = form.cleaned_data['title']
            item.question = form.cleaned_data['question']
            item.answer = form.cleaned_data['answer']
            item.order = form.cleaned_data['order']
            item.enabled = form.cleaned_data['enabled']
            item.unlisted = form.cleaned_data['unlisted']
            item.last_updated = datetime.datetime.now()
            item.forms.set(form.cleaned_data['forms'])

            item.save()
            if formset.is_valid():
                for df in formset.deleted_forms:
                    if df.cleaned_data['id']:
                        df.cleaned_data['id'].delete()

                for cf in formset.cleaned_data:
                    if not cf or cf['DELETE']:
                        continue  # continue to next item if form is empty or item is being deleted

                    if cf['file']:
                        attach = cf['id'] if cf['id'] else KBIAttachment()
                        attach.kbitem = item
                        attach.file = cf['file']  # .file
                        # attach.filename = cf['file']

                        attach.save()
        if manage:
            return HttpResponseRedirect(reverse('helpdesk:kb_manage'))
        else:
            return HttpResponseRedirect(reverse('helpdesk:kb_article', args=[item.category.slug, item.id]))


@helpdesk_staff_member_required
def delete_article(request, slug, pk):
    manage = False
    if 'kb/manage' in request.headers['Referer']:
        manage = True

    item = get_object_or_404(KBItem, pk=pk)
    item.delete()
    if manage:
        return HttpResponseRedirect(reverse('helpdesk:kb_manage'))
    else:
        return HttpResponseRedirect(reverse('helpdesk:kb_category', args=[slug]))


def upload_attachment(request):
    form = EditKBItemForm.AttachmentFormSet.form(request.POST, request.FILES)
    kbitem_id = request.POST.get('kbitem_id') if 'kbitem_id' in request.POST else None

    if form.is_valid():
        cf = form.cleaned_data

        if cf['file']:
            attach = cf['id'] if 'id' in cf and cf['id'] else KBIAttachment()
            if kbitem_id:
                attach.kbitem = KBItem.objects.get(id=kbitem_id)
            attach.file = cf['file']

            attach.save()

            return JsonResponse({'uploaded': True, 'id': attach.id, 'url': attach.file.url})
    else:
        return JsonResponse({'uploaded': False, 'errors': form.errors})


@xframe_options_exempt
def category_iframe(request, slug):
    return category(request, slug, iframe=True)


def vote(request, item):
    item = get_object_or_404(KBItem, pk=item)
    vote = request.GET.get('vote', None)
    if vote == 'up':
        if not item.voted_by.filter(pk=request.user.pk):
            item.votes += 1
            item.voted_by.add(request.user.pk)
            item.recommendations += 1
        if item.downvoted_by.filter(pk=request.user.pk):
            item.votes -= 1
            item.downvoted_by.remove(request.user.pk)
    if vote == 'down':
        if not item.downvoted_by.filter(pk=request.user.pk):
            item.votes += 1
            item.downvoted_by.add(request.user.pk)
            item.recommendations -= 1
        if item.voted_by.filter(pk=request.user.pk):
            item.votes -= 1
            item.voted_by.remove(request.user.pk)
    item.save()
    return HttpResponseRedirect(item.get_absolute_url())

def kb_search(request):
    reset_queries()
    if request.GET.get('search_type', None) == 'header':
        # Gets user input
        query = request.GET.get('q')
        
        # Get organization
        if is_helpdesk_staff(request.user):
            org = request.user.default_organization.helpdesk_organization.name
        else:
            org = request.GET.get('org')

        # Get all possible categories so articles from different organizations don't show up
        organization_categories = KBCategory.objects.filter(organization__name=org)

        # Filters for categories with titles that either have the keyword or have words similar to it
        if is_helpdesk_staff(request.user):
            categories = KBCategory.objects\
                    .annotate(search=SearchVector('title', 'preview_description', 'description'))\
                        .filter(Q(search=query), organization__name=org)
        else:
            categories = KBCategory.objects\
                    .annotate(search=SearchVector('title', 'preview_description', 'description'))\
                        .filter(Q(search=query), organization__name=org, public=True)

        # Filters articles by looking at titles, questions, and answers 
        if is_helpdesk_staff(request.user):
            articles = KBItem.objects\
                .annotate(search=SearchVector('answer', 'title', 'question'),)\
                    .filter(Q(search=query),
                            category__in=organization_categories)
        else:
            articles = KBItem.objects\
            .annotate(search=SearchVector('answer', 'title', 'question'),)\
                .filter(Q(search=query),
<<<<<<< HEAD
                        category__in=organization_categories, unlisted=False, enabled=True)

        reset_queries()
        print("HERE IS THE QWUERY (*****************)")
        list(categories)
        list(articles)
        pp.pprint(connection.queries)
=======
                        category__in=organization_categories)\
        
>>>>>>> 727df666

        announcements = Notification.objects.filter(organization__name=org, announcement=True, is_read=False).order_by('-created')

        print("HERE IS THE QWUERY (*****************)")
        print(connection.queries)

        return render(request, 'helpdesk/kb_search_results.html', dict(
            q=query,
            categories=categories,
            articles=articles,
            unread_announcements=announcements
        ))<|MERGE_RESOLUTION|>--- conflicted
+++ resolved
@@ -473,6 +473,7 @@
 
 def kb_search(request):
     reset_queries()
+    reset_queries()
     if request.GET.get('search_type', None) == 'header':
         # Gets user input
         query = request.GET.get('q')
@@ -495,6 +496,14 @@
             categories = KBCategory.objects\
                     .annotate(search=SearchVector('title', 'preview_description', 'description'))\
                         .filter(Q(search=query), organization__name=org, public=True)
+        if is_helpdesk_staff(request.user):
+            categories = KBCategory.objects\
+                    .annotate(search=SearchVector('title', 'preview_description', 'description'))\
+                        .filter(Q(search=query), organization__name=org)
+        else:
+            categories = KBCategory.objects\
+                    .annotate(search=SearchVector('title', 'preview_description', 'description'))\
+                        .filter(Q(search=query), organization__name=org, public=True)
 
         # Filters articles by looking at titles, questions, and answers 
         if is_helpdesk_staff(request.user):
@@ -506,7 +515,6 @@
             articles = KBItem.objects\
             .annotate(search=SearchVector('answer', 'title', 'question'),)\
                 .filter(Q(search=query),
-<<<<<<< HEAD
                         category__in=organization_categories, unlisted=False, enabled=True)
 
         reset_queries()
@@ -514,13 +522,11 @@
         list(categories)
         list(articles)
         pp.pprint(connection.queries)
-=======
-                        category__in=organization_categories)\
-        
->>>>>>> 727df666
 
         announcements = Notification.objects.filter(organization__name=org, announcement=True, is_read=False).order_by('-created')
 
+        print("HERE IS THE QWUERY (*****************)")
+        print(connection.queries)
         print("HERE IS THE QWUERY (*****************)")
         print(connection.queries)
 
