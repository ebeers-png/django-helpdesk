--- conflicted
+++ resolved
@@ -99,7 +99,6 @@
         $('[id^=colsearch_]').on('input', debounced())
     })
 
-<<<<<<< HEAD
     let multi_pair_input = $('#id_multi_pair')
     let prepopulate_input = $('#id_prepopulate')
 
@@ -113,23 +112,22 @@
         }
     }
 
-=======
     // Only allow auto_copy if auto_pair is checked
-    auto_pair = document.getElementById('id_auto_pair')
-    auto_copy = document.getElementById('id_auto_copy')
+    let auto_pair_input = $('#id_auto_pair')
+    let auto_copy_input = $('#id_auto_copy')
+    
+    auto_pair_input.on('click', checkDisableCopy)
+
     function checkDisableCopy() {
-        if (auto_pair.checked) {
-            auto_copy.disabled = false
+        if (auto_pair_input.prop('checked')) {
+            auto_copy_input.attr('disabled', false)
         } else {
-            auto_copy.disabled = true
-            auto_copy.checked = false
+            auto_copy_input.attr('disabled', true)
+            auto_copy_input.prop('checked', false)
         }
     }
     checkDisableCopy()
 
-    auto_pair.addEventListener('change', checkDisableCopy)
-    
->>>>>>> 138d3634
     function removeEmpty() {
         if (document.querySelector('#edit_form').checkValidity()) {
             document.querySelector('#custom_field_empty').remove()
