{% extends "helpdesk/base.html" %}
{% load i18n bootstrap4form humanize %}
{% load static %}

{% block helpdesk_title %}{{ ticket.queue.slug }}-{{ ticket.id }} : {% trans "View Ticket Details" %}{% endblock %}

{% block helpdesk_head %}
{% endblock %}

{% block h1_title %}{{ ticket.ticket_for_url }}{% endblock %}

{% block helpdesk_breadcrumb %}
<li class="breadcrumb-item">
    <a href="{% url 'helpdesk:list' %}">{% trans "Tickets" %}</a>
</li>
<li class="breadcrumb-item active">
    {{ ticket.queue.slug }}-{{ ticket.id }}
</li>
{% endblock %}

{% block helpdesk_body %}
    {% if helpdesk_settings.HELPDESK_TRANSLATE_TICKET_COMMENTS %}
        <div id="google_translate_element"></div>
        <script src="//translate.google.com/translate_a/element.js?cb=googleTranslateElementInit"></script>
    {% endif %}

    {% include "helpdesk/ticket_desc_table.html" %}

    {% if ticket.merged_to %}
        <div class="card card-body bg-light">
            <h3 class="text-center">
                {% trans "This ticket has been merged into ticket" %}
                <a href="{{ ticket.merged_to.get_absolute_url }}">{{ ticket.merged_to }}</a>
            </h3>
        </div>
    {% else %}
        {% if ticket.followup_set.all %}
        {% load ticket_to_link %}
            <div class="card mb-3">
                <div class="card-header"><i class="fas fa-clock fa-fw fa-lg"></i>&nbsp;{% trans "Follow-Ups" %}</div>
                <div class="card-body">
                    <div class="list-group">
                    {% for followup in ticket.followup_set.all %}
                        <div class="list-group-item list-group-item-action">
                            <div class="d-flex w-100 justify-content-between">
                                <h5 class="mb-1">{{ followup.title|num_to_link }}</h5>
                                <small><i class="fas fa-clock"></i>&nbsp;<span class='byline text-info'>{% if followup.user %}by {{ followup.user.get_full_name|default:followup.user.get_username }},{% endif %} <span title='{{ followup.date|date:"DATETIME_FORMAT" }}'>{{ followup.date|naturaltime }}</span>{% if followup.time_spent %}, <span>{% trans "time spent" %}: {{ followup.time_spent_formatted }}</span>{% endif %} {% if not followup.public %} <span class='private'>({% trans "Private" %})</span>{% endif %}</span></small>
                            </div>
                            <p class="mb-1">
                                {% if followup.comment %}
                                    <p>{{ followup.get_markdown|urlizetrunc:50|num_to_link }}</p>
                                {% endif %}
                                {% for change in followup.ticketchange_set.all %}
                                    {% if forloop.first %}<div class='changes'><ul>{% endif %}
                                    <li>{% blocktrans with change.field as field and change.old_value as old_value and change.new_value as new_value %}Changed {{ field }} from {{ old_value }} to {{ new_value }}.{% endblocktrans %}</li>
                                    {% if forloop.last %}</ul></div>{% endif %}
                                {% endfor %}
                                {% for attachment in followup.followupattachment_set.all %}{% if forloop.first %}{% trans "Attachments" %}:<div class='attachments'><ul>{% endif %}
                                    <li><a href='{{ attachment.file.url }}'>{{ attachment.filename }}</a> ({{ attachment.mime_type }}, {{ attachment.size|filesizeformat }})
                                    {% if followup.user and request.user == followup.user %}
                                    <a href='{% url 'helpdesk:attachment_del' ticket.id attachment.id %}'><button class="btn btn-danger btn-sm"><i class="fas fa-trash"></i></button></a>
                                    {% endif %}
                                    </li>
                                    {% if forloop.last %}</ul></div>{% endif %}
                                {% endfor %}
                            </p>
                            <!--- ugly long test to suppress the following if it will be empty, to save vertical space -->
                            {% with possible=helpdesk_settings.HELPDESK_SHOW_EDIT_BUTTON_FOLLOW_UP %}
                                {% if  possible and followup.user and request.user == followup.user and not followup.ticketchange_set.all or  possible and user.is_superuser and helpdesk_settings.HELPDESK_SHOW_DELETE_BUTTON_SUPERUSER_FOLLOW_UP %}
                                <small>
                                    {% if helpdesk_settings.HELPDESK_SHOW_EDIT_BUTTON_FOLLOW_UP %}
                                        {% if followup.user and request.user == followup.user and not followup.ticketchange_set.all %}
                                        <a href="{% url 'helpdesk:followup_edit' ticket.id followup.id %}" class='followup-edit'><button type="button" class="btn btn-warning btn-sm float-right"><i class="fas fa-edit"></i></button></a>
                                        {% endif %}
                                    {% endif %}
                                    {% if user.is_superuser and helpdesk_settings.HELPDESK_SHOW_DELETE_BUTTON_SUPERUSER_FOLLOW_UP %}
                                        <a href="{% url 'helpdesk:followup_delete' ticket.id followup.id %}" class='followup-edit'><button type="button" class="btn btn-warning btn-sm float-right"><i class="fas fa-trash"></i></button></a>
                                    {% endif %}
                                </small>
                            {% endif %}{% endwith %}
                        </div>
                        <!-- /.list-group-item -->
                    {% endfor %}
                    </div>
                    <!-- /.list-group -->
                </div>
                <!-- /.card-body -->
            </div>
            <!-- /.card -->

        {% endif %}

        <div class="card mb-3">
            <div class="card-header">{% trans "Respond to this ticket" %}</div>
            <div class="card-body">
                <form method='post' action='update/' enctype='multipart/form-data'>
                    <fieldset>
                        <dl>
                            {% if preset_replies %}
                            <dt><label for='id_preset'>{% trans "Use a Pre-set Reply" %}</label> <span class='form_optional'>{% trans "(Optional)" %}</span></dt>
                            <dd><select name='preset' id='id_preset'><option value=''>------</option>{% for preset in preset_replies %}<option value='{{ preset.id }}'>{{ preset.name }}</option>{% endfor %}</select></dd>
                            <dd class='form_help_text'>{% trans "Selecting a pre-set reply will over-write your comment below. You can then modify the pre-set reply to your liking before saving this update." %}</dd>
                            {% endif %}

                            <dt><label for='commentBox'>{% trans "Comment / Resolution" %}</label></dt>
                            <dd><textarea rows='8' cols='70' name='comment' id='commentBox'></textarea></dd>
                            <dd class='form_help_text'>{% trans "You can insert ticket and queue details in your message. For more information, see the <a href='../../help/context/'>context help page</a>." %}</dd>

                            <dt><label>{% trans "New Status" %}</label></dt>
                            {% if not ticket.can_be_resolved %}<dd>{% trans "This ticket cannot be resolved or closed until the tickets it depends on are resolved." %}</dd>{% endif %}
                            {% ifequal ticket.status 1 %}
                            <dd><div class="form-group">
                                <label for='st_open' class='active radio-inline'><input type='radio' name='new_status' value='1' id='st_open' checked='checked'>{% trans "Open" %} &raquo;</label>
                                <label for='st_resolved' class="radio-inline"><input type='radio' name='new_status' value='3' id='st_resolved'{% if not ticket.can_be_resolved %} disabled='disabled'{% endif %}>{% trans "Resolved" %} &raquo;</label>
                                <label for='st_closed' class="radio-inline"><input type='radio' name='new_status' value='4' id='st_closed'{% if not ticket.can_be_resolved %} disabled='disabled'{% endif %}>{% trans "Closed" %} &raquo;</label>
                                <label class="radio-inline" for='st_duplicate'><input type='radio' name='new_status' value='5' id='st_duplicate'>{% trans "Duplicate" %}</label>
                            </div></dd>
                            {% endifequal %}
                            {% ifequal ticket.status 2 %}
                            <dd><div class="form-group">
                                <label for='st_reopened' class='active radio-inline'><input type='radio' name='new_status' value='2' id='st_reopened' checked='checked'>{% trans "Reopened" %} &raquo;</label>
                                <label class="radio-inline" for='st_resolved'><input type='radio' name='new_status' value='3' id='st_resolved'{% if not ticket.can_be_resolved %} disabled='disabled'{% endif %}>{% trans "Resolved" %} &raquo;</label>
                                <label class="radio-inline" for='st_closed'><input type='radio' name='new_status' value='4' id='st_closed'{% if not ticket.can_be_resolved %} disabled='disabled'{% endif %}>{% trans "Closed" %} &raquo;</label>
                                <label class="radio-inline" for='st_duplicate'><input type='radio' name='new_status' value='5' id='st_duplicate'>{% trans "Duplicate" %}</label>
                            </div></dd>
                            {% endifequal %}
                            {% ifequal ticket.status 3 %}
                            <dd><div class="form-group">
                                <label for='st_reopened' class="radio-inline"><input type='radio' name='new_status' value='2' id='st_reopened'>{% trans "Reopened" %} &laquo;</label>
                                <label for='st_resolved' class='active radio-inline'><input type='radio' name='new_status' value='3' id='st_resolved' checked='checked'>{% trans "Resolved" %} &raquo;</label>
                                <label class="radio-inline" for='st_closed'><input type='radio' name='new_status' value='4' id='st_closed'>{% trans "Closed" %}</label>
                            </div></dd>
                            {% endifequal %}
                            {% ifequal ticket.status 4 %}
                            <dd><div class="form-group"><label for='st_reopened' class="radio-inline"><input type='radio' name='new_status' value='2' id='st_reopened'>{% trans "Reopened" %} &laquo;</label>
                            <label class="radio-inline" for='st_closed'><input type='radio' name='new_status' value='4' id='st_closed' checked='checked'>{% trans "Closed" %}</label></div></dd>
                            {% endifequal %}
                            {% ifequal ticket.status 5 %}
                            <dd><div class="form-group">
                                <label class="radio-inline" for='st_reopened'><input type='radio' name='new_status' value='2' id='st_reopened'>{% trans "Reopened" %} &laquo;</label>
                                <label class="radio-inline" for='st_duplicate'><input type='radio' name='new_status' value='5' id='st_duplicate' checked='checked'>{% trans "Duplicate" %}</label>
                            </div></dd>
                            {% endifequal %}

                            {% if helpdesk_settings.HELPDESK_UPDATE_PUBLIC_DEFAULT %}
                            <input type='hidden' name='public' value='1'>
                            {% else %}
                            <dt>
                                <label for='id_public'>{% trans "Is this update public?" %}</label> <span class='form_optional'>{% trans "(Optional)" %}</span>
                            </dt>
                            <dd><input type='checkbox' id='id_public' name='public' value='1' />&nbsp; {% trans 'Yes, make this update public.' %}</dd>
                            <dd class='form_help_text'>{% trans "If this is public, the submitter will be e-mailed your comment or resolution." %}</dd>
                            {% endif %}

                            {% if is_staff %}
                            <dt>
                                <label for='id_time_spent'>{% trans "Time spent" %}</label> <span class='form_optional'>{% trans "(Optional)" %}</span>
                            </dt>
                            <dd><input id='id_time_spent' name='time_spent' type="time" /></dd>
                            {% endif %}
                        </dl>

                        <p id='ShowFurtherOptPara'><button class="btn btn-warning btn-sm" id='ShowFurtherEditOptions'>{% trans "Change Further Details &raquo;" %}</button></p>
                        <div id='FurtherEditOptions' style='display: none;'>
                            <dl>
                                <dt><label for='id_title'>{% trans "Title" %}</label></dt>
                                <dd><input type='text' name='title' value='{{ ticket.title|escape }}' /></dd>

                                <dt><label for='id_owner'>{% trans "Owner" %}</label></dt>
                                <dd><select id='id_owner' name='owner'><option value='0'>{% trans "Unassign" %}</option>{% for u in active_users %}<option value='{{ u.id }}' {% ifequal u.id ticket.assigned_to.id %}selected{% endifequal %}>{{ u }}</option>{% endfor %}</select></dd>

                                <dt><label for='id_priority'>{% trans "Priority" %}</label></dt>
                                <dd><select id='id_priority' name='priority'>{% for p in priorities %}<option value='{{ p.0 }}'{% ifequal p.0 ticket.priority %} selected='selected'{% endifequal %}>{{ p.1 }}</option>{% endfor %}</select></dd>

                                <dt><label for='id_due_date'>{% trans "Due on" %}</label></dt>
                                <dd>{{ form.due_date }}</dd>
                            </dl>
                        </div>

<<<<<<< HEAD
                        <p id='ShowFileUploadPara'><button class="btn btn-warning btn-sm" id='ShowFileUpload'>{% trans "Attach File(s) &raquo;" %}</button></p>

                        <div id='FileUpload' style='display: none;'>
                            <dl>
                                <dt><label for='id_file'>{% trans "Attach a File" %}</label></dt>
                                <dd>
                                    <div class="add_file_fields_wrap">
                                        <button class="add_file_field_button btn btn-success btn-xs">{% trans "Add Another File" %}</button>
                                        <div><label class='btn btn-primary btn-sm btn-file'>
                                                Browse... <input type="file" name='attachment' id='file0' style='display: none;'/>
                                        </label><span>&nbsp;</span><span id='selectedfilename0'>{% trans 'No files selected.' %}</span></div>
                                    </div>
                                </dd>
                            </dl>
                        </div>
                    </fieldset>
=======
        <form method='post' action='update/' enctype='multipart/form-data'>

        <fieldset>
            <dl>
                {% if preset_replies %}
                <dt><label for='id_preset'>{% trans "Use a Pre-set Reply" %}</label> <span class='form_optional'>{% trans "(Optional)" %}</span></dt>
                <dd><select name='preset' id='id_preset'><option value=''>------</option>{% for preset in preset_replies %}<option value='{{ preset.id }}'>{{ preset.name }}</option>{% endfor %}</select></dd>
                <dd class='form_help_text'>{% trans "Selecting a pre-set reply will over-write your comment below. You can then modify the pre-set reply to your liking before saving this update." %}</dd>
                {% endif %}

                <dt><label for='commentBox'>{% trans "Comment / Resolution" %}</label></dt>
                <dd><textarea rows='8' cols='70' name='comment' id='commentBox'></textarea></dd>
                <dd class='form_help_text'>{% trans "You can insert ticket and queue details in your message. For more information, see the <a href='../../help/context/'>context help page</a>." %}</dd>

                <dt><label>{% trans "New Status" %}</label></dt>
                {% if not ticket.can_be_resolved %}<dd>{% trans "This ticket cannot be resolved or closed until the tickets it depends on are resolved." %}</dd>{% endif %}
                {% ifequal ticket.status 1 %}
                <dd><div class="form-group">
                    <label for='st_open' class='active radio-inline'><input type='radio' name='new_status' value='1' id='st_open' checked='checked'>{% trans "Open" %} &raquo;</label>
                    <label for='st_resolved' class="radio-inline"><input type='radio' name='new_status' value='3' id='st_resolved'{% if not ticket.can_be_resolved %} disabled='disabled'{% endif %}>{% trans "Resolved" %} &raquo;</label>
                    <label for='st_closed' class="radio-inline"><input type='radio' name='new_status' value='4' id='st_closed'{% if not ticket.can_be_resolved %} disabled='disabled'{% endif %}>{% trans "Closed" %} &raquo;</label>
                    <label for='st_duplicate' class="radio-inline"><input type='radio' name='new_status' value='5' id='st_duplicate'>{% trans "Duplicate" %} &raquo;</label>
                    <label for='st_replied' class="radio-inline"><input type='radio' name='new_status' value='6' id='st_replied'>{% trans "Replied" %}</label>
                </div></dd>
                {% endifequal %}
                {% ifequal ticket.status 2 %}
                <dd><div class="form-group">
                    <label for='st_reopened' class='active radio-inline'><input type='radio' name='new_status' value='2' id='st_reopened' checked='checked'>{% trans "Reopened" %} &raquo;</label>
                    <label class="radio-inline" for='st_resolved'><input type='radio' name='new_status' value='3' id='st_resolved'{% if not ticket.can_be_resolved %} disabled='disabled'{% endif %}>{% trans "Resolved" %} &raquo;</label>
                    <label class="radio-inline" for='st_closed'><input type='radio' name='new_status' value='4' id='st_closed'{% if not ticket.can_be_resolved %} disabled='disabled'{% endif %}>{% trans "Closed" %} &raquo;</label>
                    <label class="radio-inline" for='st_duplicate'><input type='radio' name='new_status' value='5' id='st_duplicate'>{% trans "Duplicate" %} &raquo;</label>
                    <label for='st_replied' class="radio-inline"><input type='radio' name='new_status' value='6' id='st_replied'>{% trans "Replied" %}</label>
                </div></dd>
                {% endifequal %}
                {% ifequal ticket.status 3 %}
                <dd><div class="form-group">
                    <label for='st_reopened' class="radio-inline"><input type='radio' name='new_status' value='2' id='st_reopened'>{% trans "Reopened" %} &laquo;</label>
                    <label for='st_resolved' class='active radio-inline'><input type='radio' name='new_status' value='3' id='st_resolved' checked='checked'>{% trans "Resolved" %} &raquo;</label>
                    <label class="radio-inline" for='st_closed'><input type='radio' name='new_status' value='4' id='st_closed'>{% trans "Closed" %}</label>
                </div></dd>
                {% endifequal %}
                {% ifequal ticket.status 4 %}
                <dd><div class="form-group"><label for='st_reopened' class="radio-inline"><input type='radio' name='new_status' value='2' id='st_reopened'>{% trans "Reopened" %} &laquo;</label>
                <label class="radio-inline" for='st_closed'><input type='radio' name='new_status' value='4' id='st_closed' checked='checked'>{% trans "Closed" %}</label></div></dd>
                {% endifequal %}
                {% ifequal ticket.status 5 %}
                <dd><div class="form-group">
                    <label class="radio-inline" for='st_reopened'><input type='radio' name='new_status' value='2' id='st_reopened'>{% trans "Reopened" %} &laquo;</label>
                    <label class="radio-inline" for='st_duplicate'><input type='radio' name='new_status' value='5' id='st_duplicate' checked='checked'>{% trans "Duplicate" %}</label>
                </div></dd>
				{% endifequal %} 
				{% ifequal ticket.status 6 %}
				<dd><div class="form-group">
                    <label for='st_resolved' class="radio-inline"><input type='radio' name='new_status' value='3' id='st_resolved'{% if not ticket.can_be_resolved %} disabled='disabled'{% endif %}>{% trans "Resolved" %} &laquo;</label>
                    <label for='st_closed' class="radio-inline"><input type='radio' name='new_status' value='4' id='st_closed'{% if not ticket.can_be_resolved %} disabled='disabled'{% endif %}>{% trans "Closed" %} &laquo;</label>
                    <label for='st_duplicate' class="radio-inline"><input type='radio' name='new_status' value='5' id='st_duplicate'>{% trans "Duplicate" %} &laquo;</label>
                    <label for='st_replied' class="radio-inline"><input type='radio' name='new_status' value='6' id='st_replied' checked='checked'>{% trans "Replied" %}</label>
				</div></dd>
                {% endifequal %}

                {% if helpdesk_settings.HELPDESK_UPDATE_PUBLIC_DEFAULT %}
                <input type='hidden' name='public' value='1'>
                {% else %}
                <dt>
                    <label for='id_public'>{% trans "Is this update public?" %}</label> <span class='form_optional'>{% trans "(Optional)" %}</span>
                </dt>
                <dd><input type='checkbox' id='id_public' name='public' value='1' />&nbsp; {% trans 'Yes, make this update public.' %}</dd>
                <dd class='form_help_text'>{% trans "If this is public, the submitter will be e-mailed your comment or resolution." %}</dd>
                {% endif %}

                {% if user.is_staff %}
                <dt>
                    <label for='id_time_spent'>{% trans "Time spent" %}</label> <span class='form_optional'>{% trans "(Optional)" %}</span>
                </dt>
                <dd><input id='id_time_spent' name='time_spent' type="time" /></dd>
                {% endif %}
            </dl>

        <p id='ShowFurtherOptPara'><button class="btn btn-warning btn-sm" id='ShowFurtherEditOptions'>{% trans "Change Further Details &raquo;" %}</button></p>

        <div id='FurtherEditOptions' style='display: none;'>

            <dl>

                <dt><label for='id_title'>{% trans "Title" %}</label></dt>
                <dd><input type='text' name='title' value='{{ ticket.title|escape }}' /></dd>

                <dt><label for='id_owner'>{% trans "Owner" %}</label></dt>
                <dd><select id='id_owner' name='owner'><option value='0'>{% trans "Unassign" %}</option>{% for u in active_users %}<option value='{{ u.id }}' {% ifequal u.id ticket.assigned_to.id %}selected{% endifequal %}>{{ u }}</option>{% endfor %}</select></dd>

                <dt><label for='id_priority'>{% trans "Priority" %}</label></dt>
                <dd><select id='id_priority' name='priority'>{% for p in priorities %}<option value='{{ p.0 }}'{% ifequal p.0 ticket.priority %} selected='selected'{% endifequal %}>{{ p.1 }}</option>{% endfor %}</select></dd>

                <dt><label for='id_due_date'>{% trans "Due on" %}</label></dt>
                <dd>{{ form.due_date }}</dd>

            </dl>

        </div>

        <p id='ShowFileUploadPara'><button class="btn btn-warning btn-sm" id='ShowFileUpload'>{% trans "Attach File(s) &raquo;" %}</button></p>

        <div id='FileUpload' style='display: none;'>

            <dl>
                <dt><label for='id_file'>{% trans "Attach a File" %}</label></dt>
                <dd>
                    <div class="add_file_fields_wrap">
                        <button class="add_file_field_button btn btn-success btn-xs">{% trans "Add Another File" %}</button>
                        <div><label class='btn btn-primary btn-sm btn-file'>
                                Browse... <input type="file" name='attachment' id='file0' style='display: none;'/>
                        </label><span>&nbsp;</span><span id='selectedfilename0'>{% trans 'No files selected.' %}</span></div>
                    </div>
                </dd>
            </dl>

        </div>

        </fieldset>

        <button class="btn btn-primary float-right" type='submit'>{% trans "Update This Ticket" %}</button>

        {% csrf_token %}</form>
>>>>>>> a715daae

                    <button class="btn btn-primary float-right" type='submit'>{% trans "Update This Ticket" %}</button>
                    {% csrf_token %}
                </form>
            </div>
        </div>
    {% endif %}
{% endblock %}


{% block helpdesk_js %}
<script type='text/javascript' language='javascript'>
$( function() {
	$( "#id_due_date" ).datepicker({dateFormat: 'yy-mm-dd'});
} );
</script>

<script type='text/javascript' language='javascript'>
$(document).ready(function() {
    $("#ShowFurtherEditOptions").click(function() {
        $("#FurtherEditOptions").toggle();
        return false;
    });

    $("#ShowFileUpload").click(function() {
        $("#FileUpload").fadeIn();
        $("#ShowFileUploadPara").hide();
        return false;
    });

    $('#id_preset').change(function() {
        preset = $('#id_preset').val();
        if (preset != '') {
            $.get("{% url 'helpdesk:raw' "preset" %}?id=" + preset, function(data) {
                $("#commentBox").val(data)
            });
        }
    });

    $("[data-toggle=tooltip]").tooltip();

    // lists for file input change events, then updates the associated text label
    // with the file name selected
    $('.add_file_fields_wrap').on('fileselect', ':file', function(event, numFiles, label, browseButtonNum) {
        $("#selectedfilename"+browseButtonNum).html(label);
    });

    var x = 0;
    var wrapper         = $(".add_file_fields_wrap"); //Fields wrapper
    var add_button      = $(".add_file_field_button"); //Add button ID

    $(add_button).click(function(e){ //on add input button click
        x++;
        e.preventDefault();
        $(wrapper).append("<div><label class='btn btn-primary btn-sm btn-file'>Browse... <input type='file' name='attachment' id='file" + x + "' multiple style='display: none;'/></label><span>&nbsp;</span><span id='selectedfilename" + x + "'>{% trans 'No files selected.' %}</span></div>"); //add input box
    });

});

// this function listens for changes on any file input, and
// emits the appropriate event to update the input's text.
// Needed to have properly styled file input buttons! (this really shouldn't be this hard...)
$(document).on('change', ':file', function() {
    var input = $(this),
        inputWidgetNum = $(this).attr('id').split("file")[1],
        numFiles = input.get(0).files ? input.get(0).files.length : 1,
        label = input.val().replace(/\\/g, '/').replace(/.*\//, '');
    input.trigger('fileselect', [numFiles, label, inputWidgetNum]);
});
</script>
{% endblock %}<|MERGE_RESOLUTION|>--- conflicted
+++ resolved
@@ -177,24 +177,7 @@
                             </dl>
                         </div>
 
-<<<<<<< HEAD
-                        <p id='ShowFileUploadPara'><button class="btn btn-warning btn-sm" id='ShowFileUpload'>{% trans "Attach File(s) &raquo;" %}</button></p>
-
-                        <div id='FileUpload' style='display: none;'>
-                            <dl>
-                                <dt><label for='id_file'>{% trans "Attach a File" %}</label></dt>
-                                <dd>
-                                    <div class="add_file_fields_wrap">
-                                        <button class="add_file_field_button btn btn-success btn-xs">{% trans "Add Another File" %}</button>
-                                        <div><label class='btn btn-primary btn-sm btn-file'>
-                                                Browse... <input type="file" name='attachment' id='file0' style='display: none;'/>
-                                        </label><span>&nbsp;</span><span id='selectedfilename0'>{% trans 'No files selected.' %}</span></div>
-                                    </div>
-                                </dd>
-                            </dl>
-                        </div>
-                    </fieldset>
-=======
+
         <form method='post' action='update/' enctype='multipart/form-data'>
 
         <fieldset>
@@ -318,7 +301,6 @@
         <button class="btn btn-primary float-right" type='submit'>{% trans "Update This Ticket" %}</button>
 
         {% csrf_token %}</form>
->>>>>>> a715daae
 
                     <button class="btn btn-primary float-right" type='submit'>{% trans "Update This Ticket" %}</button>
                     {% csrf_token %}
