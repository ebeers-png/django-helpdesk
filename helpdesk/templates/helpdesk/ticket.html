--- conflicted
+++ resolved
@@ -58,36 +58,21 @@
                                         <li>{% blocktrans with change.field as field and change.old_value as old_value and change.new_value as new_value %}Changed {{ field }} from {{ old_value }} to {{ new_value }}.{% endblocktrans %}</li>
                                     {% if forloop.last %}</ul></div>{% endif %}
                                 {% endfor %}
-<<<<<<< HEAD
                                 {% for attachment in followup.followupattachment_set.all %}{% if forloop.first %}{% trans "Attachments" %}:<div class='attachments'><ul>{% endif %}
-                                    <li><a href='{{ attachment.download_attachment }}'>{{ attachment.filename }}</a> ({{ attachment.mime_type }}, {{ attachment.size|filesizeformat }})
-                                    {% if followup.user and request.user == followup.user %}
-                                    <a href="{% url 'helpdesk:attachment_del' ticket.id attachment.id %}"><button class="btn btn-danger btn-sm"><i class="fas fa-trash"></i></button></a>
-=======
-                                {% for attachment in followup.followupattachment_set.all %}
-                                    {% if forloop.first %}
-                                        {% trans "Attachments" %}:
-                                        <div class="attachments">
-                                            <ul>
->>>>>>> 28123be8
-                                    {% endif %}
                                     <li>
                                         {% if attachment.mime_type in "application/pdf,image/png,image/jpeg,image/gif,image/webp,text/plain" %}
-                                            <a href="{{ attachment.file.url }}" target="_blank">{{ attachment.filename }}</a> 
+                                            <a href="{{ attachment.download_attachment }}" target="_blank">{{ attachment.filename }}</a>
                                         {% else %}
-                                            <a href="{{ attachment.file.url }}" download>{{ attachment.filename }}</a> 
+                                            <a href="{{ attachment.download_attachment }}" download>{{ attachment.filename }}</a>
                                         {% endif %}
                                         ({{ attachment.mime_type }}, {{ attachment.size|filesizeformat }})
-                                        {% if followup.user and request.user == followup.user %}
+                                    {% if followup.user and request.user == followup.user %}
                                             <a href="{% url 'helpdesk:attachment_del' ticket.id attachment.id %}">
                                                 <button class="btn btn-danger btn-sm"><i class="fas fa-trash"></i></button>
                                             </a>
-                                        {% endif %}
+                                    {% endif %}
                                     </li>
-                                    {% if forloop.last %}
-                                            </ul>
-                                        </div>
-                                    {% endif %}
+                                    {% if forloop.last %}</ul></div>{% endif %}
                                 {% endfor %}
                             </p>
                             <!--- ugly long test to suppress the following if it will be empty, to save vertical space -->
